--- conflicted
+++ resolved
@@ -382,12 +382,9 @@
 #define QUIC_PARAM_CONN_IDEAL_PROCESSOR                 18  // uint8_t
 #define QUIC_PARAM_CONN_MAX_STREAM_IDS                  19  // uint64_t[4]
 #define QUIC_PARAM_CONN_STREAM_SCHEDULING_SCHEME        20  // QUIC_STREAM_SCHEDULING_SCHEME
-<<<<<<< HEAD
-#define QUIC_PARAM_CONN_RESUMPTION_TICKET               21  // uint8_t*
-=======
 #define QUIC_PARAM_CONN_DATAGRAM_RECEIVE_ENABLED        21  // uint8_t (BOOLEAN)
 #define QUIC_PARAM_CONN_DATAGRAM_SEND_ENABLED           22  // uint8_t (BOOLEAN)
->>>>>>> 216f0a59
+#define QUIC_PARAM_CONN_RESUMPTION_TICKET               23  // uint8_t*
 
 #ifdef WIN32 // Windows certificate validation ignore flags.
 #define QUIC_CERTIFICATE_FLAG_IGNORE_REVOCATION                 0x00000080
@@ -650,14 +647,11 @@
     QUIC_CONNECTION_EVENT_STREAMS_AVAILABLE                 = 7,
     QUIC_CONNECTION_EVENT_PEER_NEEDS_STREAMS                = 8,
     QUIC_CONNECTION_EVENT_IDEAL_PROCESSOR_CHANGED           = 9,
-<<<<<<< HEAD
-    QUIC_CONNECTION_EVENT_RESUMED                           = 10,
-    QUIC_CONNECTION_EVENT_RESUMPTION_TICKET_RECEIVED        = 11
-=======
     QUIC_CONNECTION_EVENT_DATAGRAM_STATE_CHANGED            = 10,
     QUIC_CONNECTION_EVENT_DATAGRAM_RECEIVED                 = 11,
-    QUIC_CONNECTION_EVENT_DATAGRAM_SEND_STATE_CHANGED       = 12
->>>>>>> 216f0a59
+    QUIC_CONNECTION_EVENT_DATAGRAM_SEND_STATE_CHANGED       = 12,
+    QUIC_CONNECTION_EVENT_RESUMED                           = 13,
+    QUIC_CONNECTION_EVENT_RESUMPTION_TICKET_RECEIVED        = 14
 } QUIC_CONNECTION_EVENT_TYPE;
 
 typedef struct QUIC_CONNECTION_EVENT {
@@ -696,7 +690,6 @@
             uint8_t IdealProcessor;
         } IDEAL_PROCESSOR_CHANGED;
         struct {
-<<<<<<< HEAD
             uint16_t ResumptionStateLength;
             const uint8_t* ResumptionState;
         } RESUMED;
@@ -704,7 +697,6 @@
             uint16_t ResumptionTicketLength;
             const uint8_t* ResumptionTicket;
         } RESUMPTION_TICKET_RECEIVED;
-=======
             BOOLEAN SendEnabled;
             uint16_t MaxSendLength;
         } DATAGRAM_STATE_CHANGED;
@@ -716,7 +708,6 @@
             /* inout */ void* ClientContext;
             QUIC_DATAGRAM_SEND_STATE State;
         } DATAGRAM_SEND_STATE_CHANGED;
->>>>>>> 216f0a59
     };
 } QUIC_CONNECTION_EVENT;
 
