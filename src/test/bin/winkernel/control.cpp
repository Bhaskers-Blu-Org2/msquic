/*++

    Copyright (c) Microsoft Corporation.
    Licensed under the MIT License.

Abstract:

    QUIC Kernel Mode Test Driver

--*/

#include <quic_platform.h>
#include <MsQuicTests.h>

#include "quic_trace.h"
#include "control.cpp.clog.h"

const QUIC_API_TABLE* MsQuic;
HQUIC Registration;
QUIC_SEC_CONFIG* SecurityConfig;

QUIC_SEC_CONFIG_CREATE_COMPLETE QuicTestSecConfigCreated;

DECLARE_CONST_UNICODE_STRING(QuicTestCtlDeviceName, L"\\Device\\msquictest");
DECLARE_CONST_UNICODE_STRING(QuicTestCtlDeviceSymLink, L"\\DosDevices\\msquictest");

typedef struct QUIC_DEVICE_EXTENSION {
    EX_PUSH_LOCK Lock;

    _Guarded_by_(Lock)
    LIST_ENTRY ClientList;
    ULONG ClientListSize;

} QUIC_DEVICE_EXTENSION;

WDF_DECLARE_CONTEXT_TYPE_WITH_NAME(QUIC_DEVICE_EXTENSION, QuicTestCtlGetDeviceContext);

typedef struct QUIC_TEST_CLIENT
{
    LIST_ENTRY Link;
    HQUIC Registration;
    QUIC_SEC_CONFIG* SecurityConfig;
    KEVENT SecConfigComplete;
    bool TestFailure;

} QUIC_TEST_CLIENT;

WDF_DECLARE_CONTEXT_TYPE_WITH_NAME(QUIC_TEST_CLIENT, QuicTestCtlGetFileContext);

EVT_WDF_IO_QUEUE_IO_DEVICE_CONTROL QuicTestCtlEvtIoDeviceControl;
EVT_WDF_IO_QUEUE_IO_CANCELED_ON_QUEUE QuicTestCtlEvtIoCanceled;

PAGEDX EVT_WDF_DEVICE_FILE_CREATE QuicTestCtlEvtFileCreate;
PAGEDX EVT_WDF_FILE_CLOSE QuicTestCtlEvtFileClose;
PAGEDX EVT_WDF_FILE_CLEANUP QuicTestCtlEvtFileCleanup;

WDFDEVICE QuicTestCtlDevice = nullptr;
QUIC_DEVICE_EXTENSION* QuicTestCtlExtension = nullptr;
QUIC_TEST_CLIENT* QuicTestClient = nullptr;

_No_competing_thread_
INITCODE
NTSTATUS
QuicTestCtlInitialize(
    _In_ WDFDRIVER Driver
    )
{
    NTSTATUS Status = STATUS_SUCCESS;
    PWDFDEVICE_INIT DeviceInit = nullptr;
    WDF_FILEOBJECT_CONFIG FileConfig;
    WDF_OBJECT_ATTRIBUTES Attribs;
    WDFDEVICE Device;
    QUIC_DEVICE_EXTENSION* DeviceContext;
    WDF_IO_QUEUE_CONFIG QueueConfig;
    WDFQUEUE Queue;

    Status = MsQuicOpen(&MsQuic);
    if (QUIC_FAILED(Status)) {
<<<<<<< HEAD
        QuicTraceEvent(LibraryErrorStatus, "[ lib] ERROR, %d, %s.", Status, "MsQuicOpen");
=======
        QuicTraceEvent(
            LibraryErrorStatus,
            "[ lib] ERROR, %d, %s.",
            Status,
            "MsQuicOpen");
>>>>>>> 3fa74d4a
        goto Error;
    }

    DeviceInit =
        WdfControlDeviceInitAllocate(
            Driver,
            &SDDL_DEVOBJ_SYS_ALL_ADM_ALL);
    if (DeviceInit == nullptr) {
<<<<<<< HEAD
        QuicTraceEvent(LibraryError, "[ lib] ERROR, %s.", "WdfControlDeviceInitAllocate failed");
=======
        QuicTraceEvent(
            LibraryError,
            "[ lib] ERROR, %s.",
            "WdfControlDeviceInitAllocate failed");
>>>>>>> 3fa74d4a
        Status = STATUS_INSUFFICIENT_RESOURCES;
        goto Error;
    }

    Status =
        WdfDeviceInitAssignName(
            DeviceInit,
            &QuicTestCtlDeviceName);
    if (!NT_SUCCESS(Status)) {
<<<<<<< HEAD
        QuicTraceEvent(LibraryErrorStatus, "[ lib] ERROR, %d, %s.", Status, "WdfDeviceInitAssignName failed");
=======
        QuicTraceEvent(
            LibraryErrorStatus,
            "[ lib] ERROR, %d, %s.",
            Status,
            "WdfDeviceInitAssignName failed");
>>>>>>> 3fa74d4a
        goto Error;
    }

    WDF_FILEOBJECT_CONFIG_INIT(
        &FileConfig,
        QuicTestCtlEvtFileCreate,
        QuicTestCtlEvtFileClose,
        QuicTestCtlEvtFileCleanup);
    FileConfig.FileObjectClass = WdfFileObjectWdfCanUseFsContext2;

    WDF_OBJECT_ATTRIBUTES_INIT_CONTEXT_TYPE(&Attribs, QUIC_TEST_CLIENT);
    WdfDeviceInitSetFileObjectConfig(
        DeviceInit,
        &FileConfig,
        &Attribs);
    WDF_OBJECT_ATTRIBUTES_INIT_CONTEXT_TYPE(&Attribs, QUIC_DEVICE_EXTENSION);

    Status =
        WdfDeviceCreate(
            &DeviceInit,
            &Attribs,
            &Device);
    if (!NT_SUCCESS(Status)) {
<<<<<<< HEAD
        QuicTraceEvent(LibraryErrorStatus, "[ lib] ERROR, %d, %s.", Status, "WdfDeviceCreate failed");
=======
        QuicTraceEvent(
            LibraryErrorStatus,
            "[ lib] ERROR, %d, %s.",
            Status,
            "WdfDeviceCreate failed");
>>>>>>> 3fa74d4a
        goto Error;
    }

    DeviceContext = QuicTestCtlGetDeviceContext(Device);
    RtlZeroMemory(DeviceContext, sizeof(QUIC_DEVICE_EXTENSION));
    ExInitializePushLock(&DeviceContext->Lock);
    InitializeListHead(&DeviceContext->ClientList);

    Status = WdfDeviceCreateSymbolicLink(Device, &QuicTestCtlDeviceSymLink);
    if (!NT_SUCCESS(Status)) {
<<<<<<< HEAD
        QuicTraceEvent(LibraryErrorStatus, "[ lib] ERROR, %d, %s.", Status, "WdfDeviceCreateSymbolicLink failed");
=======
        QuicTraceEvent(
            LibraryErrorStatus,
            "[ lib] ERROR, %d, %s.",
            Status,
            "WdfDeviceCreateSymbolicLink failed");
>>>>>>> 3fa74d4a
        goto Error;
    }

    WDF_IO_QUEUE_CONFIG_INIT_DEFAULT_QUEUE(&QueueConfig, WdfIoQueueDispatchParallel);
    QueueConfig.EvtIoDeviceControl = QuicTestCtlEvtIoDeviceControl;
    QueueConfig.EvtIoCanceledOnQueue = QuicTestCtlEvtIoCanceled;

    __analysis_assume(QueueConfig.EvtIoStop != 0);
    Status =
        WdfIoQueueCreate(
            Device,
            &QueueConfig,
            WDF_NO_OBJECT_ATTRIBUTES,
            &Queue);
    __analysis_assume(QueueConfig.EvtIoStop == 0);

    if (!NT_SUCCESS(Status)) {
<<<<<<< HEAD
        QuicTraceEvent(LibraryErrorStatus, "[ lib] ERROR, %d, %s.", Status, "WdfIoQueueCreate failed");
=======
        QuicTraceEvent(
            LibraryErrorStatus,
            "[ lib] ERROR, %d, %s.",
            Status,
            "WdfIoQueueCreate failed");
>>>>>>> 3fa74d4a
        goto Error;
    }

    QuicTestCtlDevice = Device;
    QuicTestCtlExtension = DeviceContext;

    WdfControlFinishInitializing(Device);

    QuicTraceLogVerbose(
        TestControlInitialized,
        "[test] Control interface initialized");

Error:

    if (DeviceInit) {
        WdfDeviceInitFree(DeviceInit);
    }

    return Status;
}

_IRQL_requires_max_(PASSIVE_LEVEL)
VOID
QuicTestCtlUninitialize(
    )
{
    QuicTraceLogVerbose(
        TestControlUninitializing,
        "[test] Control interface uninitializing");

    if (QuicTestCtlDevice != nullptr) {
        NT_ASSERT(QuicTestCtlExtension != nullptr);
        QuicTestCtlExtension = nullptr;

        WdfObjectDelete(QuicTestCtlDevice);
        QuicTestCtlDevice = nullptr;
    }

    if (MsQuic != nullptr) {
        MsQuicClose(MsQuic);
        MsQuic = nullptr;
    }

    QuicTraceLogVerbose(
        TestControlUninitialized,
        "[test] Control interface uninitialized");
}

PAGEDX
_Use_decl_annotations_
VOID
QuicTestCtlEvtFileCreate(
    _In_ WDFDEVICE /* Device */,
    _In_ WDFREQUEST Request,
    _In_ WDFFILEOBJECT FileObject
    )
{
    NTSTATUS Status = STATUS_SUCCESS;

    PAGED_CODE();

    KeEnterGuardedRegion();
    ExfAcquirePushLockExclusive(&QuicTestCtlExtension->Lock);

    do
    {
        if (QuicTestCtlExtension->ClientListSize >= 1) {
<<<<<<< HEAD
            QuicTraceEvent(LibraryError, "[ lib] ERROR, %s.", "Already have max clients");
=======
            QuicTraceEvent(
                LibraryError,
                "[ lib] ERROR, %s.",
                "Already have max clients");
>>>>>>> 3fa74d4a
            Status = STATUS_TOO_MANY_SESSIONS;
            break;
        }

        QUIC_TEST_CLIENT* Client = QuicTestCtlGetFileContext(FileObject);
        if (Client == nullptr) {
<<<<<<< HEAD
            QuicTraceEvent(LibraryError, "[ lib] ERROR, %s.", "nullptr File context in FileCreate");
=======
            QuicTraceEvent(
                LibraryError,
                "[ lib] ERROR, %s.",
                "nullptr File context in FileCreate");
>>>>>>> 3fa74d4a
            Status = STATUS_INVALID_PARAMETER;
            break;
        }

        RtlZeroMemory(Client, sizeof(QUIC_TEST_CLIENT));
        KeInitializeEvent(&Client->SecConfigComplete, NotificationEvent, FALSE);

        const QUIC_REGISTRATION_CONFIG RegConfig = { "MsQuicBvt", QUIC_EXECUTION_PROFILE_LOW_LATENCY };
        Status = MsQuic->RegistrationOpen(&RegConfig, &Client->Registration);
        if (QUIC_FAILED(Status)) {
<<<<<<< HEAD
            QuicTraceEvent(LibraryErrorStatus, "[ lib] ERROR, %d, %s.", Status, "RegistrationOpen");
=======
            QuicTraceEvent(
                LibraryErrorStatus,
                "[ lib] ERROR, %d, %s.",
                Status,
                "RegistrationOpen");
>>>>>>> 3fa74d4a
            break;
        }

        //
        // Insert into the client list
        //
        InsertTailList(&QuicTestCtlExtension->ClientList, &Client->Link);
        QuicTestCtlExtension->ClientListSize++;

        QuicTraceLogInfo(
            TestControlClientCreated,
            "[test] Client %p created",
            Client);

        //
        // Update globals. (TODO: Add multiple device client support)
        //
        Registration = Client->Registration;
        QuicTestClient = Client;
    }
    while (false);

    ExfReleasePushLockExclusive(&QuicTestCtlExtension->Lock);
    KeLeaveGuardedRegion();

    WdfRequestComplete(Request, Status);
}

PAGEDX
_Use_decl_annotations_
VOID
QuicTestCtlEvtFileClose(
    _In_ WDFFILEOBJECT /* FileObject */
    )
{
    PAGED_CODE();
}

PAGEDX
_Use_decl_annotations_
VOID
QuicTestCtlEvtFileCleanup(
    _In_ WDFFILEOBJECT FileObject
    )
{
    PAGED_CODE();

    KeEnterGuardedRegion();

    QUIC_TEST_CLIENT* Client = QuicTestCtlGetFileContext(FileObject);
    if (Client != nullptr) {

        ExfAcquirePushLockExclusive(&QuicTestCtlExtension->Lock);

        //
        // Remove the device client from the list
        //
        RemoveEntryList(&Client->Link);
        QuicTestCtlExtension->ClientListSize--;

        ExfReleasePushLockExclusive(&QuicTestCtlExtension->Lock);

        QuicTraceLogInfo(
            TestControlClientCleaningUp,
            "[test] Client %p cleaning up",
            Client);

        //
        // Clean up the tests.
        //
        QuicTestCleanup();

        //
        // Delete the security configuration.
        //
        if (Client->SecurityConfig != nullptr) {
            MsQuic->SecConfigDelete(Client->SecurityConfig);
        }

        //
        // Release the reference on the MsQuic Library.
        //
        MsQuic->RegistrationClose(Client->Registration);

        //
        // Clean up globals.
        //
        QuicTestClient = nullptr;
        SecurityConfig = nullptr;
        Registration = nullptr;
    }

    KeLeaveGuardedRegion();
}

VOID
QuicTestCtlEvtIoCanceled(
    _In_ WDFQUEUE /* Queue */,
    _In_ WDFREQUEST Request
    )
{
    NTSTATUS Status;

    WDFFILEOBJECT FileObject = WdfRequestGetFileObject(Request);
    if (FileObject == nullptr) {
        Status = STATUS_DEVICE_NOT_READY;
        goto error;
    }

    QUIC_TEST_CLIENT* Client = QuicTestCtlGetFileContext(FileObject);
    if (Client == nullptr) {
        Status = STATUS_DEVICE_NOT_READY;
        goto error;
    }

    QuicTraceLogWarning(
        TestControlClientCanceledRequest,
        "[test] Client %p canceled request %p",
        Client,
        Request);

    Status = STATUS_CANCELLED;

error:

    WdfRequestComplete(Request, Status);
}

NTSTATUS
QuicTestCtlSetSecurityConfig(
    _Inout_ QUIC_TEST_CLIENT* Client,
    _In_ const QUIC_CERTIFICATE_HASH* CertHash
    )
{
    QUIC_CERTIFICATE_HASH_STORE CertHashStore = { QUIC_CERTIFICATE_HASH_STORE_FLAG_MACHINE_STORE, { 0 }, "My" };
    RtlCopyMemory(&CertHashStore.ShaHash, CertHash, sizeof(QUIC_CERTIFICATE_HASH));

    //
    // Create the security configuration (async).
    //
    NTSTATUS Status =
        MsQuic->SecConfigCreate(
            Registration,
            QUIC_SEC_CONFIG_FLAG_CERTIFICATE_HASH_STORE,
            &CertHashStore,
            nullptr,
            Client,
            QuicTestSecConfigCreated);
    if (QUIC_FAILED(Status)) {
<<<<<<< HEAD
        QuicTraceEvent(LibraryErrorStatus, "[ lib] ERROR, %d, %s.", Status, "SecConfigCreate");
=======
        QuicTraceEvent(
            LibraryErrorStatus,
            "[ lib] ERROR, %d, %s.",
            Status,
            "SecConfigCreate");
>>>>>>> 3fa74d4a
        goto Error;
    }

    //
    // Wait for security configuration to be completed.
    //
    KeWaitForSingleObject(&Client->SecConfigComplete, Executive, KernelMode, FALSE, NULL);
    if (Client->SecurityConfig == nullptr) {
<<<<<<< HEAD
        QuicTraceEvent(LibraryError, "[ lib] ERROR, %s.", "SecConfigCreate failed to get certificate");
=======
        QuicTraceEvent(
            LibraryError,
            "[ lib] ERROR, %s.",
            "SecConfigCreate failed to get certificate");
>>>>>>> 3fa74d4a
        Status = QUIC_STATUS_INVALID_STATE;
        goto Error;
    }

    //
    // Initialize the tests.
    //
    QuicTestInitialize();

    SecurityConfig = Client->SecurityConfig;
    Status = QUIC_STATUS_SUCCESS;

    QuicTraceLogInfo(
        TestControlClientInitialized,
        "[test] Client %p set security config and initialized",
        Client);

Error:

    if (QUIC_FAILED(Status)) {
        if (Client->SecurityConfig != nullptr) {
            MsQuic->SecConfigDelete(Client->SecurityConfig);
            Client->SecurityConfig = nullptr;
        }
    }

    return Status;
}

_IRQL_requires_max_(PASSIVE_LEVEL)
_Function_class_(QUIC_SEC_CONFIG_CREATE_COMPLETE)
void
QUIC_API
QuicTestSecConfigCreated(
    _In_opt_ void* Context,
    _In_ QUIC_STATUS Status,
    _In_opt_ QUIC_SEC_CONFIG* SecConfig
    )
/*++

Routine Description:

    QuicTestSecConfigCreated is the completion callback for the
    SecConfigCreate call in DriverEntry.

Arguments:

    Context - The application context pointer passed to SecConfigCreate.

    Status - The completion status.

    SecurityConfig - The security configuration, if successful.

Return Value:

    None

--*/
{
    QUIC_TEST_CLIENT* Client = (QUIC_TEST_CLIENT*)Context;
    QUIC_FRE_ASSERT(Client != nullptr);

    QuicTraceLogInfo(
        TestControlSecConfigCreated,
        "[test] SecConfigCreated: 0x%x",
        Status);

    NT_ASSERT(KeGetCurrentIrql() == PASSIVE_LEVEL);

    Client->SecurityConfig = SecConfig;
    KeSetEvent(&Client->SecConfigComplete, IO_NO_INCREMENT, FALSE);
}

size_t QUIC_IOCTL_BUFFER_SIZES[] =
{
    0,
    sizeof(QUIC_CERTIFICATE_HASH),
    0,
    0,
    0,
    0,
    sizeof(UINT8),
    0,
    0,
    sizeof(INT32),
    0,
    0,
    sizeof(INT32),
    0,
    sizeof(INT32),
    sizeof(INT32),
    sizeof(QUIC_RUN_CONNECT_PARAMS),
    sizeof(QUIC_RUN_CONNECT_AND_PING_PARAMS),
    sizeof(UINT8),
    sizeof(QUIC_CERTIFICATE_HASH_STORE),
    sizeof(INT32),
    sizeof(INT32),
    sizeof(INT32),
    0,
    sizeof(UINT8),
    0,
    0,
    sizeof(INT32),
    sizeof(QUIC_RUN_KEY_UPDATE_PARAMS),
    0,
    sizeof(INT32),
    sizeof(QUIC_RUN_ABORTIVE_SHUTDOWN_PARAMS),
    sizeof(QUIC_RUN_CID_UPDATE_PARAMS),
    sizeof(QUIC_RUN_RECEIVE_RESUME_PARAMS),
    sizeof(QUIC_RUN_RECEIVE_RESUME_PARAMS),
    0,
    sizeof(QUIC_RUN_DRILL_INITIAL_PACKET_CID_PARAMS),
    sizeof(INT32),
    0
};

static_assert(
    QUIC_MAX_IOCTL_FUNC_CODE + 1 == (sizeof(QUIC_IOCTL_BUFFER_SIZES)/sizeof(size_t)),
    "QUIC_IOCTL_BUFFER_SIZES must be kept in sync with the IOTCLs");

typedef union {
    QUIC_CERTIFICATE_HASH CertHash;
    QUIC_CERTIFICATE_HASH_STORE CertHashStore;
    UINT8 Connect;
    INT32 Family;
    QUIC_RUN_CONNECT_PARAMS Params1;
    QUIC_RUN_CONNECT_AND_PING_PARAMS Params2;
    QUIC_RUN_KEY_UPDATE_PARAMS Params3;
    QUIC_RUN_ABORTIVE_SHUTDOWN_PARAMS Params4;
    QUIC_RUN_CID_UPDATE_PARAMS Params5;
    QUIC_RUN_RECEIVE_RESUME_PARAMS Params6;
    UINT8 EnableKeepAlive;
    UINT8 StopListenerFirst;
    QUIC_RUN_DRILL_INITIAL_PACKET_CID_PARAMS DrillParams1;

} QUIC_IOCTL_PARAMS;

#define QuicTestCtlRun(X) \
    Client->TestFailure = false; \
    X; \
    Status = Client->TestFailure ? STATUS_FAIL_FAST_EXCEPTION : STATUS_SUCCESS;

VOID
QuicTestCtlEvtIoDeviceControl(
    _In_ WDFQUEUE /* Queue */,
    _In_ WDFREQUEST Request,
    _In_ size_t /* OutputBufferLength */,
    _In_ size_t InputBufferLength,
    _In_ ULONG IoControlCode
    )
{
    QUIC_STATUS Status = QUIC_STATUS_SUCCESS;
    WDFFILEOBJECT FileObject = nullptr;
    QUIC_TEST_CLIENT* Client = nullptr;

    if (KeGetCurrentIrql() > PASSIVE_LEVEL) {
        Status = STATUS_NOT_SUPPORTED;
<<<<<<< HEAD
        QuicTraceEvent(LibraryError, "[ lib] ERROR, %s.", "IOCTL not supported greater than PASSIVE_LEVEL");
=======
        QuicTraceEvent(
            LibraryError,
            "[ lib] ERROR, %s.",
            "IOCTL not supported greater than PASSIVE_LEVEL");
>>>>>>> 3fa74d4a
        goto Error;
    }

    FileObject = WdfRequestGetFileObject(Request);
    if (FileObject == nullptr) {
        Status = STATUS_DEVICE_NOT_READY;
<<<<<<< HEAD
        QuicTraceEvent(LibraryError, "[ lib] ERROR, %s.", "WdfRequestGetFileObject failed");
=======
        QuicTraceEvent(
            LibraryError,
            "[ lib] ERROR, %s.",
            "WdfRequestGetFileObject failed");
>>>>>>> 3fa74d4a
        goto Error;
    }

    Client = QuicTestCtlGetFileContext(FileObject);
    if (Client == nullptr) {
        Status = STATUS_DEVICE_NOT_READY;
<<<<<<< HEAD
        QuicTraceEvent(LibraryError, "[ lib] ERROR, %s.", "QuicTestCtlGetFileContext failed");
=======
        QuicTraceEvent(
            LibraryError,
            "[ lib] ERROR, %s.",
            "QuicTestCtlGetFileContext failed");
>>>>>>> 3fa74d4a
        goto Error;
    }

    ULONG FunctionCode = IoGetFunctionCodeFromCtlCode(IoControlCode);
    if (FunctionCode == 0 || FunctionCode > QUIC_MAX_IOCTL_FUNC_CODE) {
        Status = STATUS_NOT_IMPLEMENTED;
<<<<<<< HEAD
        QuicTraceEvent(LibraryErrorStatus, "[ lib] ERROR, %d, %s.", FunctionCode, "Invalid FunctionCode");
=======
        QuicTraceEvent(
            LibraryErrorStatus,
            "[ lib] ERROR, %d, %s.",
            FunctionCode,
            "Invalid FunctionCode");
>>>>>>> 3fa74d4a
        goto Error;
    }

    if (InputBufferLength < QUIC_IOCTL_BUFFER_SIZES[FunctionCode]) {
        Status = STATUS_INSUFFICIENT_RESOURCES;
<<<<<<< HEAD
        QuicTraceEvent(LibraryErrorStatus, "[ lib] ERROR, %d, %s.", FunctionCode, "Invalid buffer size for FunctionCode");
=======
        QuicTraceEvent(
            LibraryErrorStatus,
            "[ lib] ERROR, %d, %s.",
            FunctionCode,
            "Invalid buffer size for FunctionCode");
>>>>>>> 3fa74d4a
        goto Error;
    }

    QUIC_IOCTL_PARAMS* Params = nullptr;
    if (QUIC_IOCTL_BUFFER_SIZES[FunctionCode] != 0) {
        Status =
            WdfRequestRetrieveInputBuffer(
                Request,
                QUIC_IOCTL_BUFFER_SIZES[FunctionCode],
                (void**)&Params,
                nullptr);
        if (!NT_SUCCESS(Status)) {
<<<<<<< HEAD
            QuicTraceEvent(LibraryErrorStatus, "[ lib] ERROR, %d, %s.", Status, "WdfRequestRetrieveInputBuffer failed");
            goto Error;
        } else if (Params == nullptr) {
            QuicTraceEvent(LibraryError, "[ lib] ERROR, %s.", "WdfRequestRetrieveInputBuffer failed to return parameter buffer");
=======
            QuicTraceEvent(
                LibraryErrorStatus,
                "[ lib] ERROR, %d, %s.",
                Status,
                "WdfRequestRetrieveInputBuffer failed");
            goto Error;
        } else if (Params == nullptr) {
            QuicTraceEvent(
                LibraryError,
                "[ lib] ERROR, %s.",
                "WdfRequestRetrieveInputBuffer failed to return parameter buffer");
>>>>>>> 3fa74d4a
            Status = STATUS_INVALID_PARAMETER;
            goto Error;
        }
    }

    QuicTraceLogInfo(
        TestControlClientIoctl,
        "[test] Client %p executing IOCTL %u",
        Client,
        FunctionCode);

    if (IoControlCode != IOCTL_QUIC_SEC_CONFIG &&
        Client->SecurityConfig == nullptr) {
        Status = STATUS_INVALID_DEVICE_STATE;
<<<<<<< HEAD
        QuicTraceEvent(LibraryError, "[ lib] ERROR, %s.", "Client didn't set Security Config");
=======
        QuicTraceEvent(
            LibraryError,
            "[ lib] ERROR, %s.",
            "Client didn't set Security Config");
>>>>>>> 3fa74d4a
        goto Error;
    }

    switch (IoControlCode) {

    case IOCTL_QUIC_SEC_CONFIG:
        QUIC_FRE_ASSERT(Params != nullptr);
        Status =
            QuicTestCtlSetSecurityConfig(
                Client,
                &Params->CertHash);
        break;

    case IOCTL_QUIC_RUN_VALIDATE_REGISTRATION:
        QuicTestCtlRun(QuicTestValidateRegistration());
        break;
    case IOCTL_QUIC_RUN_VALIDATE_SESSION:
        QuicTestCtlRun(QuicTestValidateSession());
        break;
    case IOCTL_QUIC_RUN_VALIDATE_LISTENER:
        QuicTestCtlRun(QuicTestValidateListener());
        break;
    case IOCTL_QUIC_RUN_VALIDATE_CONNECTION:
        QuicTestCtlRun(QuicTestValidateConnection());
        break;
    case IOCTL_QUIC_RUN_VALIDATE_STREAM:
        QUIC_FRE_ASSERT(Params != nullptr);
        QuicTestCtlRun(QuicTestValidateStream(Params->Connect != 0));
        break;

    case IOCTL_QUIC_RUN_CREATE_LISTENER:
        QuicTestCtlRun(QuicTestCreateListener());
        break;
    case IOCTL_QUIC_RUN_START_LISTENER:
        QuicTestCtlRun(QuicTestStartListener());
        break;
    case IOCTL_QUIC_RUN_START_LISTENER_IMPLICIT:
        QUIC_FRE_ASSERT(Params != nullptr);
        QuicTestCtlRun(QuicTestStartListenerImplicit(Params->Family));
        break;
    case IOCTL_QUIC_RUN_START_TWO_LISTENERS:
        QuicTestCtlRun(QuicTestStartTwoListeners());
        break;
    case IOCTL_QUIC_RUN_START_TWO_LISTENERS_SAME_ALPN:
        QuicTestCtlRun(QuicTestStartTwoListenersSameALPN());
        break;
    case IOCTL_QUIC_RUN_START_LISTENER_EXPLICIT:
        QUIC_FRE_ASSERT(Params != nullptr);
        QuicTestCtlRun(QuicTestStartListenerExplicit(Params->Family));
        break;
    case IOCTL_QUIC_RUN_CREATE_CONNECTION:
        QuicTestCtlRun(QuicTestCreateConnection());
        break;
    case IOCTL_QUIC_RUN_BIND_CONNECTION_IMPLICIT:
        QUIC_FRE_ASSERT(Params != nullptr);
        QuicTestCtlRun(QuicTestBindConnectionImplicit(Params->Family));
        break;
    case IOCTL_QUIC_RUN_BIND_CONNECTION_EXPLICIT:
        QUIC_FRE_ASSERT(Params != nullptr);
        QuicTestCtlRun(QuicTestBindConnectionExplicit(Params->Family));
        break;

    case IOCTL_QUIC_RUN_CONNECT:
        QUIC_FRE_ASSERT(Params != nullptr);
        QuicTestCtlRun(
            QuicTestConnect(
                Params->Params1.Family,
                Params->Params1.ServerStatelessRetry != 0,
                Params->Params1.ClientUsesOldVersion != 0,
                Params->Params1.ClientRebind != 0,
                Params->Params1.ChangeMaxStreamID != 0,
                Params->Params1.MultipleALPNs != 0,
                Params->Params1.AsyncSecConfig != 0,
                Params->Params1.MultiPacketClientInitial != 0,
                Params->Params1.SessionResumption != 0
                ));
        break;

    case IOCTL_QUIC_RUN_CONNECT_AND_PING:
        QUIC_FRE_ASSERT(Params != nullptr);
        QuicTestCtlRun(
            QuicTestConnectAndPing(
                Params->Params2.Family,
                Params->Params2.Length,
                Params->Params2.ConnectionCount,
                Params->Params2.StreamCount,
                Params->Params2.StreamBurstCount,
                Params->Params2.StreamBurstDelayMs,
                Params->Params2.ServerStatelessRetry != 0,
                Params->Params2.ClientRebind != 0,
                Params->Params2.ClientZeroRtt != 0,
                Params->Params2.ServerRejectZeroRtt != 0,
                Params->Params2.UseSendBuffer != 0,
                Params->Params2.UnidirectionalStreams != 0,
                Params->Params2.ServerInitiatedStreams != 0,
                Params->Params2.FifoScheduling != 0
                ));
        break;

    case IOCTL_QUIC_RUN_CONNECT_AND_IDLE:
        QUIC_FRE_ASSERT(Params != nullptr);
        QuicTestCtlRun(QuicTestConnectAndIdle(Params->EnableKeepAlive != 0));
        break;

    case IOCTL_QUIC_RUN_VALIDATE_SECCONFIG:
        //
        // Make the string for Schannel
        //
        QUIC_FRE_ASSERT(Params != nullptr);
        QuicTestCtlRun(QuicTestValidateServerSecConfig(nullptr, &Params->CertHashStore, "localhost"));
        break;

    case IOCTL_QUIC_RUN_CONNECT_UNREACHABLE:
        QUIC_FRE_ASSERT(Params != nullptr);
        QuicTestCtlRun(QuicTestConnectUnreachable(Params->Family));
        break;

    case IOCTL_QUIC_RUN_CONNECT_BAD_ALPN:
        QUIC_FRE_ASSERT(Params != nullptr);
        QuicTestCtlRun(QuicTestConnectBadAlpn(Params->Family));
        break;

    case IOCTL_QUIC_RUN_CONNECT_BAD_SNI:
        QUIC_FRE_ASSERT(Params != nullptr);
        QuicTestCtlRun(QuicTestConnectBadSni(Params->Family));
        break;

    case IOCTL_QUIC_RUN_SERVER_DISCONNECT:
        QuicTestCtlRun(QuicTestServerDisconnect());
        break;

    case IOCTL_QUIC_RUN_CLIENT_DISCONNECT:
        QUIC_FRE_ASSERT(Params != nullptr);
        QuicTestCtlRun(QuicTestClientDisconnect(Params->StopListenerFirst));
        break;

    case IOCTL_QUIC_RUN_VALIDATE_CONNECTION_EVENTS:
        QuicTestCtlRun(QuicTestValidateConnectionEvents());
        break;

    case IOCTL_QUIC_RUN_VALIDATE_STREAM_EVENTS:
        QuicTestCtlRun(QuicTestValidateStreamEvents());
        break;

    case IOCTL_QUIC_RUN_VERSION_NEGOTIATION:
        QUIC_FRE_ASSERT(Params != nullptr);
        QuicTestCtlRun(QuicTestVersionNegotiation(Params->Family));
        break;

    case IOCTL_QUIC_RUN_KEY_UPDATE:
        QUIC_FRE_ASSERT(Params != nullptr);
        QuicTestCtlRun(
            QuicTestKeyUpdate(
                Params->Params3.Family,
                Params->Params3.Iterations,
                Params->Params3.KeyUpdateBytes,
                Params->Params3.UseKeyUpdateBytes != 0,
                Params->Params3.ClientKeyUpdate != 0,
                Params->Params3.ServerKeyUpdate != 0));
        break;

    case IOCTL_QUIC_RUN_VALIDATE_API:
        QuicTestCtlRun(QuicTestValidateApi());
        break;

    case IOCTL_QUIC_RUN_CONNECT_SERVER_REJECTED:
        QUIC_FRE_ASSERT(Params != nullptr);
        QuicTestCtlRun(QuicTestConnectServerRejected(Params->Family));
        break;

    case IOCTL_QUIC_RUN_ABORTIVE_SHUTDOWN:
        QUIC_FRE_ASSERT(Params != nullptr);
        QuicTestCtlRun(
            QuicAbortiveTransfers(
                Params->Params4.Family,
                Params->Params4.Flags));
        break;

    case IOCTL_QUIC_RUN_CID_UPDATE:
        QUIC_FRE_ASSERT(Params != nullptr);
        QuicTestCtlRun(
            QuicTestCidUpdate(
                Params->Params5.Family,
                Params->Params5.Iterations));
        break;

    case IOCTL_QUIC_RUN_RECEIVE_RESUME:
        QUIC_FRE_ASSERT(Params != nullptr);
        QuicTestCtlRun(
            QuicTestReceiveResume(
                Params->Params6.Family,
                Params->Params6.SendBytes,
                Params->Params6.ConsumeBytes,
                Params->Params6.ShutdownType,
                Params->Params6.PauseType,
                Params->Params6.PauseFirst));
        break;

    case IOCTL_QUIC_RUN_RECEIVE_RESUME_NO_DATA:
        QUIC_FRE_ASSERT(Params != nullptr);
        QuicTestCtlRun(
            QuicTestReceiveResumeNoData(
                Params->Params6.Family,
                Params->Params6.ShutdownType));
        break;

    case IOCTL_QUIC_RUN_DRILL_ENCODE_VAR_INT:
        QuicTestCtlRun(
            QuicDrillTestVarIntEncoder());
        break;

    case IOCTL_QUIC_RUN_DRILL_INITIAL_PACKET_CID:
        QUIC_FRE_ASSERT(Params != nullptr);
        QuicTestCtlRun(
            QuicDrillTestInitialCid(
                Params->DrillParams1.Family,
                Params->DrillParams1.SourceOrDest,
                Params->DrillParams1.ActualCidLengthValid,
                Params->DrillParams1.ShortCidLength,
                Params->DrillParams1.CidLengthFieldValid));
        break;

    case IOCTL_QUIC_RUN_DRILL_INITIAL_PACKET_TOKEN:
        QUIC_FRE_ASSERT(Params != nullptr);
        QuicTestCtlRun(
            QuicDrillTestInitialToken(
                Params->Family));
        break;

    case IOCTL_QUIC_RUN_START_LISTENER_MULTI_ALPN:
        QuicTestCtlRun(QuicTestStartListenerMultiAlpns());
        break;

    default:
        Status = STATUS_NOT_IMPLEMENTED;
        break;
    }

Error:

    QuicTraceLogInfo(
        TestControlClientIoctlComplete,
        "[test] Client %p completing request, 0x%x",
        Client,
        Status);

    WdfRequestComplete(Request, Status);
}

_IRQL_requires_max_(PASSIVE_LEVEL)
void
LogTestFailure(
    _In_z_ const char *File,
    _In_z_ const char *Function,
    int Line,
    _Printf_format_string_ const char *Format,
    ...
    )
/*++

Routine Description:

    Records a test failure from the platform independent test code.

Arguments:

    File - The file where the failure occurred.

    Function - The function where the failure occurred.

    Line - The line (in File) where the failure occurred.

Return Value:

    None

--*/
{
    char Buffer[128];

    NT_ASSERT(KeGetCurrentIrql() == PASSIVE_LEVEL);
    QuicTestClient->TestFailure = true;

    va_list Args;
    va_start(Args, Format);
    (void)_vsnprintf_s(Buffer, sizeof(Buffer), _TRUNCATE, Format, Args);
    va_end(Args);

    QuicTraceLogError(
        TestDriverFailureLocation,
        "[test] File: %s, Function: %s, Line: %d",
        File,
        Function,
        Line);
    QuicTraceLogError(
        TestDriverFailure,
        "[test] FAIL: %s",
        Buffer);

#if QUIC_BREAK_TEST
    NT_FRE_ASSERT(FALSE);
#endif
}
<|MERGE_RESOLUTION|>--- conflicted
+++ resolved
@@ -1,1057 +1,981 @@
-/*++
-
-    Copyright (c) Microsoft Corporation.
-    Licensed under the MIT License.
-
-Abstract:
-
-    QUIC Kernel Mode Test Driver
-
---*/
-
-#include <quic_platform.h>
-#include <MsQuicTests.h>
-
-#include "quic_trace.h"
-#include "control.cpp.clog.h"
-
-const QUIC_API_TABLE* MsQuic;
-HQUIC Registration;
-QUIC_SEC_CONFIG* SecurityConfig;
-
-QUIC_SEC_CONFIG_CREATE_COMPLETE QuicTestSecConfigCreated;
-
-DECLARE_CONST_UNICODE_STRING(QuicTestCtlDeviceName, L"\\Device\\msquictest");
-DECLARE_CONST_UNICODE_STRING(QuicTestCtlDeviceSymLink, L"\\DosDevices\\msquictest");
-
-typedef struct QUIC_DEVICE_EXTENSION {
-    EX_PUSH_LOCK Lock;
-
-    _Guarded_by_(Lock)
-    LIST_ENTRY ClientList;
-    ULONG ClientListSize;
-
-} QUIC_DEVICE_EXTENSION;
-
-WDF_DECLARE_CONTEXT_TYPE_WITH_NAME(QUIC_DEVICE_EXTENSION, QuicTestCtlGetDeviceContext);
-
-typedef struct QUIC_TEST_CLIENT
-{
-    LIST_ENTRY Link;
-    HQUIC Registration;
-    QUIC_SEC_CONFIG* SecurityConfig;
-    KEVENT SecConfigComplete;
-    bool TestFailure;
-
-} QUIC_TEST_CLIENT;
-
-WDF_DECLARE_CONTEXT_TYPE_WITH_NAME(QUIC_TEST_CLIENT, QuicTestCtlGetFileContext);
-
-EVT_WDF_IO_QUEUE_IO_DEVICE_CONTROL QuicTestCtlEvtIoDeviceControl;
-EVT_WDF_IO_QUEUE_IO_CANCELED_ON_QUEUE QuicTestCtlEvtIoCanceled;
-
-PAGEDX EVT_WDF_DEVICE_FILE_CREATE QuicTestCtlEvtFileCreate;
-PAGEDX EVT_WDF_FILE_CLOSE QuicTestCtlEvtFileClose;
-PAGEDX EVT_WDF_FILE_CLEANUP QuicTestCtlEvtFileCleanup;
-
-WDFDEVICE QuicTestCtlDevice = nullptr;
-QUIC_DEVICE_EXTENSION* QuicTestCtlExtension = nullptr;
-QUIC_TEST_CLIENT* QuicTestClient = nullptr;
-
-_No_competing_thread_
-INITCODE
-NTSTATUS
-QuicTestCtlInitialize(
-    _In_ WDFDRIVER Driver
-    )
-{
-    NTSTATUS Status = STATUS_SUCCESS;
-    PWDFDEVICE_INIT DeviceInit = nullptr;
-    WDF_FILEOBJECT_CONFIG FileConfig;
-    WDF_OBJECT_ATTRIBUTES Attribs;
-    WDFDEVICE Device;
-    QUIC_DEVICE_EXTENSION* DeviceContext;
-    WDF_IO_QUEUE_CONFIG QueueConfig;
-    WDFQUEUE Queue;
-
-    Status = MsQuicOpen(&MsQuic);
-    if (QUIC_FAILED(Status)) {
-<<<<<<< HEAD
-        QuicTraceEvent(LibraryErrorStatus, "[ lib] ERROR, %d, %s.", Status, "MsQuicOpen");
-=======
-        QuicTraceEvent(
-            LibraryErrorStatus,
-            "[ lib] ERROR, %d, %s.",
-            Status,
-            "MsQuicOpen");
->>>>>>> 3fa74d4a
-        goto Error;
-    }
-
-    DeviceInit =
-        WdfControlDeviceInitAllocate(
-            Driver,
-            &SDDL_DEVOBJ_SYS_ALL_ADM_ALL);
-    if (DeviceInit == nullptr) {
-<<<<<<< HEAD
-        QuicTraceEvent(LibraryError, "[ lib] ERROR, %s.", "WdfControlDeviceInitAllocate failed");
-=======
-        QuicTraceEvent(
-            LibraryError,
-            "[ lib] ERROR, %s.",
-            "WdfControlDeviceInitAllocate failed");
->>>>>>> 3fa74d4a
-        Status = STATUS_INSUFFICIENT_RESOURCES;
-        goto Error;
-    }
-
-    Status =
-        WdfDeviceInitAssignName(
-            DeviceInit,
-            &QuicTestCtlDeviceName);
-    if (!NT_SUCCESS(Status)) {
-<<<<<<< HEAD
-        QuicTraceEvent(LibraryErrorStatus, "[ lib] ERROR, %d, %s.", Status, "WdfDeviceInitAssignName failed");
-=======
-        QuicTraceEvent(
-            LibraryErrorStatus,
-            "[ lib] ERROR, %d, %s.",
-            Status,
-            "WdfDeviceInitAssignName failed");
->>>>>>> 3fa74d4a
-        goto Error;
-    }
-
-    WDF_FILEOBJECT_CONFIG_INIT(
-        &FileConfig,
-        QuicTestCtlEvtFileCreate,
-        QuicTestCtlEvtFileClose,
-        QuicTestCtlEvtFileCleanup);
-    FileConfig.FileObjectClass = WdfFileObjectWdfCanUseFsContext2;
-
-    WDF_OBJECT_ATTRIBUTES_INIT_CONTEXT_TYPE(&Attribs, QUIC_TEST_CLIENT);
-    WdfDeviceInitSetFileObjectConfig(
-        DeviceInit,
-        &FileConfig,
-        &Attribs);
-    WDF_OBJECT_ATTRIBUTES_INIT_CONTEXT_TYPE(&Attribs, QUIC_DEVICE_EXTENSION);
-
-    Status =
-        WdfDeviceCreate(
-            &DeviceInit,
-            &Attribs,
-            &Device);
-    if (!NT_SUCCESS(Status)) {
-<<<<<<< HEAD
-        QuicTraceEvent(LibraryErrorStatus, "[ lib] ERROR, %d, %s.", Status, "WdfDeviceCreate failed");
-=======
-        QuicTraceEvent(
-            LibraryErrorStatus,
-            "[ lib] ERROR, %d, %s.",
-            Status,
-            "WdfDeviceCreate failed");
->>>>>>> 3fa74d4a
-        goto Error;
-    }
-
-    DeviceContext = QuicTestCtlGetDeviceContext(Device);
-    RtlZeroMemory(DeviceContext, sizeof(QUIC_DEVICE_EXTENSION));
-    ExInitializePushLock(&DeviceContext->Lock);
-    InitializeListHead(&DeviceContext->ClientList);
-
-    Status = WdfDeviceCreateSymbolicLink(Device, &QuicTestCtlDeviceSymLink);
-    if (!NT_SUCCESS(Status)) {
-<<<<<<< HEAD
-        QuicTraceEvent(LibraryErrorStatus, "[ lib] ERROR, %d, %s.", Status, "WdfDeviceCreateSymbolicLink failed");
-=======
-        QuicTraceEvent(
-            LibraryErrorStatus,
-            "[ lib] ERROR, %d, %s.",
-            Status,
-            "WdfDeviceCreateSymbolicLink failed");
->>>>>>> 3fa74d4a
-        goto Error;
-    }
-
-    WDF_IO_QUEUE_CONFIG_INIT_DEFAULT_QUEUE(&QueueConfig, WdfIoQueueDispatchParallel);
-    QueueConfig.EvtIoDeviceControl = QuicTestCtlEvtIoDeviceControl;
-    QueueConfig.EvtIoCanceledOnQueue = QuicTestCtlEvtIoCanceled;
-
-    __analysis_assume(QueueConfig.EvtIoStop != 0);
-    Status =
-        WdfIoQueueCreate(
-            Device,
-            &QueueConfig,
-            WDF_NO_OBJECT_ATTRIBUTES,
-            &Queue);
-    __analysis_assume(QueueConfig.EvtIoStop == 0);
-
-    if (!NT_SUCCESS(Status)) {
-<<<<<<< HEAD
-        QuicTraceEvent(LibraryErrorStatus, "[ lib] ERROR, %d, %s.", Status, "WdfIoQueueCreate failed");
-=======
-        QuicTraceEvent(
-            LibraryErrorStatus,
-            "[ lib] ERROR, %d, %s.",
-            Status,
-            "WdfIoQueueCreate failed");
->>>>>>> 3fa74d4a
-        goto Error;
-    }
-
-    QuicTestCtlDevice = Device;
-    QuicTestCtlExtension = DeviceContext;
-
-    WdfControlFinishInitializing(Device);
-
-    QuicTraceLogVerbose(
-        TestControlInitialized,
-        "[test] Control interface initialized");
-
-Error:
-
-    if (DeviceInit) {
-        WdfDeviceInitFree(DeviceInit);
-    }
-
-    return Status;
-}
-
-_IRQL_requires_max_(PASSIVE_LEVEL)
-VOID
-QuicTestCtlUninitialize(
-    )
-{
-    QuicTraceLogVerbose(
-        TestControlUninitializing,
-        "[test] Control interface uninitializing");
-
-    if (QuicTestCtlDevice != nullptr) {
-        NT_ASSERT(QuicTestCtlExtension != nullptr);
-        QuicTestCtlExtension = nullptr;
-
-        WdfObjectDelete(QuicTestCtlDevice);
-        QuicTestCtlDevice = nullptr;
-    }
-
-    if (MsQuic != nullptr) {
-        MsQuicClose(MsQuic);
-        MsQuic = nullptr;
-    }
-
-    QuicTraceLogVerbose(
-        TestControlUninitialized,
-        "[test] Control interface uninitialized");
-}
-
-PAGEDX
-_Use_decl_annotations_
-VOID
-QuicTestCtlEvtFileCreate(
-    _In_ WDFDEVICE /* Device */,
-    _In_ WDFREQUEST Request,
-    _In_ WDFFILEOBJECT FileObject
-    )
-{
-    NTSTATUS Status = STATUS_SUCCESS;
-
-    PAGED_CODE();
-
-    KeEnterGuardedRegion();
-    ExfAcquirePushLockExclusive(&QuicTestCtlExtension->Lock);
-
-    do
-    {
-        if (QuicTestCtlExtension->ClientListSize >= 1) {
-<<<<<<< HEAD
-            QuicTraceEvent(LibraryError, "[ lib] ERROR, %s.", "Already have max clients");
-=======
-            QuicTraceEvent(
-                LibraryError,
-                "[ lib] ERROR, %s.",
-                "Already have max clients");
->>>>>>> 3fa74d4a
-            Status = STATUS_TOO_MANY_SESSIONS;
-            break;
-        }
-
-        QUIC_TEST_CLIENT* Client = QuicTestCtlGetFileContext(FileObject);
-        if (Client == nullptr) {
-<<<<<<< HEAD
-            QuicTraceEvent(LibraryError, "[ lib] ERROR, %s.", "nullptr File context in FileCreate");
-=======
-            QuicTraceEvent(
-                LibraryError,
-                "[ lib] ERROR, %s.",
-                "nullptr File context in FileCreate");
->>>>>>> 3fa74d4a
-            Status = STATUS_INVALID_PARAMETER;
-            break;
-        }
-
-        RtlZeroMemory(Client, sizeof(QUIC_TEST_CLIENT));
-        KeInitializeEvent(&Client->SecConfigComplete, NotificationEvent, FALSE);
-
-        const QUIC_REGISTRATION_CONFIG RegConfig = { "MsQuicBvt", QUIC_EXECUTION_PROFILE_LOW_LATENCY };
-        Status = MsQuic->RegistrationOpen(&RegConfig, &Client->Registration);
-        if (QUIC_FAILED(Status)) {
-<<<<<<< HEAD
-            QuicTraceEvent(LibraryErrorStatus, "[ lib] ERROR, %d, %s.", Status, "RegistrationOpen");
-=======
-            QuicTraceEvent(
-                LibraryErrorStatus,
-                "[ lib] ERROR, %d, %s.",
-                Status,
-                "RegistrationOpen");
->>>>>>> 3fa74d4a
-            break;
-        }
-
-        //
-        // Insert into the client list
-        //
-        InsertTailList(&QuicTestCtlExtension->ClientList, &Client->Link);
-        QuicTestCtlExtension->ClientListSize++;
-
-        QuicTraceLogInfo(
-            TestControlClientCreated,
-            "[test] Client %p created",
-            Client);
-
-        //
-        // Update globals. (TODO: Add multiple device client support)
-        //
-        Registration = Client->Registration;
-        QuicTestClient = Client;
-    }
-    while (false);
-
-    ExfReleasePushLockExclusive(&QuicTestCtlExtension->Lock);
-    KeLeaveGuardedRegion();
-
-    WdfRequestComplete(Request, Status);
-}
-
-PAGEDX
-_Use_decl_annotations_
-VOID
-QuicTestCtlEvtFileClose(
-    _In_ WDFFILEOBJECT /* FileObject */
-    )
-{
-    PAGED_CODE();
-}
-
-PAGEDX
-_Use_decl_annotations_
-VOID
-QuicTestCtlEvtFileCleanup(
-    _In_ WDFFILEOBJECT FileObject
-    )
-{
-    PAGED_CODE();
-
-    KeEnterGuardedRegion();
-
-    QUIC_TEST_CLIENT* Client = QuicTestCtlGetFileContext(FileObject);
-    if (Client != nullptr) {
-
-        ExfAcquirePushLockExclusive(&QuicTestCtlExtension->Lock);
-
-        //
-        // Remove the device client from the list
-        //
-        RemoveEntryList(&Client->Link);
-        QuicTestCtlExtension->ClientListSize--;
-
-        ExfReleasePushLockExclusive(&QuicTestCtlExtension->Lock);
-
-        QuicTraceLogInfo(
-            TestControlClientCleaningUp,
-            "[test] Client %p cleaning up",
-            Client);
-
-        //
-        // Clean up the tests.
-        //
-        QuicTestCleanup();
-
-        //
-        // Delete the security configuration.
-        //
-        if (Client->SecurityConfig != nullptr) {
-            MsQuic->SecConfigDelete(Client->SecurityConfig);
-        }
-
-        //
-        // Release the reference on the MsQuic Library.
-        //
-        MsQuic->RegistrationClose(Client->Registration);
-
-        //
-        // Clean up globals.
-        //
-        QuicTestClient = nullptr;
-        SecurityConfig = nullptr;
-        Registration = nullptr;
-    }
-
-    KeLeaveGuardedRegion();
-}
-
-VOID
-QuicTestCtlEvtIoCanceled(
-    _In_ WDFQUEUE /* Queue */,
-    _In_ WDFREQUEST Request
-    )
-{
-    NTSTATUS Status;
-
-    WDFFILEOBJECT FileObject = WdfRequestGetFileObject(Request);
-    if (FileObject == nullptr) {
-        Status = STATUS_DEVICE_NOT_READY;
-        goto error;
-    }
-
-    QUIC_TEST_CLIENT* Client = QuicTestCtlGetFileContext(FileObject);
-    if (Client == nullptr) {
-        Status = STATUS_DEVICE_NOT_READY;
-        goto error;
-    }
-
-    QuicTraceLogWarning(
-        TestControlClientCanceledRequest,
-        "[test] Client %p canceled request %p",
-        Client,
-        Request);
-
-    Status = STATUS_CANCELLED;
-
-error:
-
-    WdfRequestComplete(Request, Status);
-}
-
-NTSTATUS
-QuicTestCtlSetSecurityConfig(
-    _Inout_ QUIC_TEST_CLIENT* Client,
-    _In_ const QUIC_CERTIFICATE_HASH* CertHash
-    )
-{
-    QUIC_CERTIFICATE_HASH_STORE CertHashStore = { QUIC_CERTIFICATE_HASH_STORE_FLAG_MACHINE_STORE, { 0 }, "My" };
-    RtlCopyMemory(&CertHashStore.ShaHash, CertHash, sizeof(QUIC_CERTIFICATE_HASH));
-
-    //
-    // Create the security configuration (async).
-    //
-    NTSTATUS Status =
-        MsQuic->SecConfigCreate(
-            Registration,
-            QUIC_SEC_CONFIG_FLAG_CERTIFICATE_HASH_STORE,
-            &CertHashStore,
-            nullptr,
-            Client,
-            QuicTestSecConfigCreated);
-    if (QUIC_FAILED(Status)) {
-<<<<<<< HEAD
-        QuicTraceEvent(LibraryErrorStatus, "[ lib] ERROR, %d, %s.", Status, "SecConfigCreate");
-=======
-        QuicTraceEvent(
-            LibraryErrorStatus,
-            "[ lib] ERROR, %d, %s.",
-            Status,
-            "SecConfigCreate");
->>>>>>> 3fa74d4a
-        goto Error;
-    }
-
-    //
-    // Wait for security configuration to be completed.
-    //
-    KeWaitForSingleObject(&Client->SecConfigComplete, Executive, KernelMode, FALSE, NULL);
-    if (Client->SecurityConfig == nullptr) {
-<<<<<<< HEAD
-        QuicTraceEvent(LibraryError, "[ lib] ERROR, %s.", "SecConfigCreate failed to get certificate");
-=======
-        QuicTraceEvent(
-            LibraryError,
-            "[ lib] ERROR, %s.",
-            "SecConfigCreate failed to get certificate");
->>>>>>> 3fa74d4a
-        Status = QUIC_STATUS_INVALID_STATE;
-        goto Error;
-    }
-
-    //
-    // Initialize the tests.
-    //
-    QuicTestInitialize();
-
-    SecurityConfig = Client->SecurityConfig;
-    Status = QUIC_STATUS_SUCCESS;
-
-    QuicTraceLogInfo(
-        TestControlClientInitialized,
-        "[test] Client %p set security config and initialized",
-        Client);
-
-Error:
-
-    if (QUIC_FAILED(Status)) {
-        if (Client->SecurityConfig != nullptr) {
-            MsQuic->SecConfigDelete(Client->SecurityConfig);
-            Client->SecurityConfig = nullptr;
-        }
-    }
-
-    return Status;
-}
-
-_IRQL_requires_max_(PASSIVE_LEVEL)
-_Function_class_(QUIC_SEC_CONFIG_CREATE_COMPLETE)
-void
-QUIC_API
-QuicTestSecConfigCreated(
-    _In_opt_ void* Context,
-    _In_ QUIC_STATUS Status,
-    _In_opt_ QUIC_SEC_CONFIG* SecConfig
-    )
-/*++
-
-Routine Description:
-
-    QuicTestSecConfigCreated is the completion callback for the
-    SecConfigCreate call in DriverEntry.
-
-Arguments:
-
-    Context - The application context pointer passed to SecConfigCreate.
-
-    Status - The completion status.
-
-    SecurityConfig - The security configuration, if successful.
-
-Return Value:
-
-    None
-
---*/
-{
-    QUIC_TEST_CLIENT* Client = (QUIC_TEST_CLIENT*)Context;
-    QUIC_FRE_ASSERT(Client != nullptr);
-
-    QuicTraceLogInfo(
-        TestControlSecConfigCreated,
-        "[test] SecConfigCreated: 0x%x",
-        Status);
-
-    NT_ASSERT(KeGetCurrentIrql() == PASSIVE_LEVEL);
-
-    Client->SecurityConfig = SecConfig;
-    KeSetEvent(&Client->SecConfigComplete, IO_NO_INCREMENT, FALSE);
-}
-
-size_t QUIC_IOCTL_BUFFER_SIZES[] =
-{
-    0,
-    sizeof(QUIC_CERTIFICATE_HASH),
-    0,
-    0,
-    0,
-    0,
-    sizeof(UINT8),
-    0,
-    0,
-    sizeof(INT32),
-    0,
-    0,
-    sizeof(INT32),
-    0,
-    sizeof(INT32),
-    sizeof(INT32),
-    sizeof(QUIC_RUN_CONNECT_PARAMS),
-    sizeof(QUIC_RUN_CONNECT_AND_PING_PARAMS),
-    sizeof(UINT8),
-    sizeof(QUIC_CERTIFICATE_HASH_STORE),
-    sizeof(INT32),
-    sizeof(INT32),
-    sizeof(INT32),
-    0,
-    sizeof(UINT8),
-    0,
-    0,
-    sizeof(INT32),
-    sizeof(QUIC_RUN_KEY_UPDATE_PARAMS),
-    0,
-    sizeof(INT32),
-    sizeof(QUIC_RUN_ABORTIVE_SHUTDOWN_PARAMS),
-    sizeof(QUIC_RUN_CID_UPDATE_PARAMS),
-    sizeof(QUIC_RUN_RECEIVE_RESUME_PARAMS),
-    sizeof(QUIC_RUN_RECEIVE_RESUME_PARAMS),
-    0,
-    sizeof(QUIC_RUN_DRILL_INITIAL_PACKET_CID_PARAMS),
-    sizeof(INT32),
-    0
-};
-
-static_assert(
-    QUIC_MAX_IOCTL_FUNC_CODE + 1 == (sizeof(QUIC_IOCTL_BUFFER_SIZES)/sizeof(size_t)),
-    "QUIC_IOCTL_BUFFER_SIZES must be kept in sync with the IOTCLs");
-
-typedef union {
-    QUIC_CERTIFICATE_HASH CertHash;
-    QUIC_CERTIFICATE_HASH_STORE CertHashStore;
-    UINT8 Connect;
-    INT32 Family;
-    QUIC_RUN_CONNECT_PARAMS Params1;
-    QUIC_RUN_CONNECT_AND_PING_PARAMS Params2;
-    QUIC_RUN_KEY_UPDATE_PARAMS Params3;
-    QUIC_RUN_ABORTIVE_SHUTDOWN_PARAMS Params4;
-    QUIC_RUN_CID_UPDATE_PARAMS Params5;
-    QUIC_RUN_RECEIVE_RESUME_PARAMS Params6;
-    UINT8 EnableKeepAlive;
-    UINT8 StopListenerFirst;
-    QUIC_RUN_DRILL_INITIAL_PACKET_CID_PARAMS DrillParams1;
-
-} QUIC_IOCTL_PARAMS;
-
-#define QuicTestCtlRun(X) \
-    Client->TestFailure = false; \
-    X; \
-    Status = Client->TestFailure ? STATUS_FAIL_FAST_EXCEPTION : STATUS_SUCCESS;
-
-VOID
-QuicTestCtlEvtIoDeviceControl(
-    _In_ WDFQUEUE /* Queue */,
-    _In_ WDFREQUEST Request,
-    _In_ size_t /* OutputBufferLength */,
-    _In_ size_t InputBufferLength,
-    _In_ ULONG IoControlCode
-    )
-{
-    QUIC_STATUS Status = QUIC_STATUS_SUCCESS;
-    WDFFILEOBJECT FileObject = nullptr;
-    QUIC_TEST_CLIENT* Client = nullptr;
-
-    if (KeGetCurrentIrql() > PASSIVE_LEVEL) {
-        Status = STATUS_NOT_SUPPORTED;
-<<<<<<< HEAD
-        QuicTraceEvent(LibraryError, "[ lib] ERROR, %s.", "IOCTL not supported greater than PASSIVE_LEVEL");
-=======
-        QuicTraceEvent(
-            LibraryError,
-            "[ lib] ERROR, %s.",
-            "IOCTL not supported greater than PASSIVE_LEVEL");
->>>>>>> 3fa74d4a
-        goto Error;
-    }
-
-    FileObject = WdfRequestGetFileObject(Request);
-    if (FileObject == nullptr) {
-        Status = STATUS_DEVICE_NOT_READY;
-<<<<<<< HEAD
-        QuicTraceEvent(LibraryError, "[ lib] ERROR, %s.", "WdfRequestGetFileObject failed");
-=======
-        QuicTraceEvent(
-            LibraryError,
-            "[ lib] ERROR, %s.",
-            "WdfRequestGetFileObject failed");
->>>>>>> 3fa74d4a
-        goto Error;
-    }
-
-    Client = QuicTestCtlGetFileContext(FileObject);
-    if (Client == nullptr) {
-        Status = STATUS_DEVICE_NOT_READY;
-<<<<<<< HEAD
-        QuicTraceEvent(LibraryError, "[ lib] ERROR, %s.", "QuicTestCtlGetFileContext failed");
-=======
-        QuicTraceEvent(
-            LibraryError,
-            "[ lib] ERROR, %s.",
-            "QuicTestCtlGetFileContext failed");
->>>>>>> 3fa74d4a
-        goto Error;
-    }
-
-    ULONG FunctionCode = IoGetFunctionCodeFromCtlCode(IoControlCode);
-    if (FunctionCode == 0 || FunctionCode > QUIC_MAX_IOCTL_FUNC_CODE) {
-        Status = STATUS_NOT_IMPLEMENTED;
-<<<<<<< HEAD
-        QuicTraceEvent(LibraryErrorStatus, "[ lib] ERROR, %d, %s.", FunctionCode, "Invalid FunctionCode");
-=======
-        QuicTraceEvent(
-            LibraryErrorStatus,
-            "[ lib] ERROR, %d, %s.",
-            FunctionCode,
-            "Invalid FunctionCode");
->>>>>>> 3fa74d4a
-        goto Error;
-    }
-
-    if (InputBufferLength < QUIC_IOCTL_BUFFER_SIZES[FunctionCode]) {
-        Status = STATUS_INSUFFICIENT_RESOURCES;
-<<<<<<< HEAD
-        QuicTraceEvent(LibraryErrorStatus, "[ lib] ERROR, %d, %s.", FunctionCode, "Invalid buffer size for FunctionCode");
-=======
-        QuicTraceEvent(
-            LibraryErrorStatus,
-            "[ lib] ERROR, %d, %s.",
-            FunctionCode,
-            "Invalid buffer size for FunctionCode");
->>>>>>> 3fa74d4a
-        goto Error;
-    }
-
-    QUIC_IOCTL_PARAMS* Params = nullptr;
-    if (QUIC_IOCTL_BUFFER_SIZES[FunctionCode] != 0) {
-        Status =
-            WdfRequestRetrieveInputBuffer(
-                Request,
-                QUIC_IOCTL_BUFFER_SIZES[FunctionCode],
-                (void**)&Params,
-                nullptr);
-        if (!NT_SUCCESS(Status)) {
-<<<<<<< HEAD
-            QuicTraceEvent(LibraryErrorStatus, "[ lib] ERROR, %d, %s.", Status, "WdfRequestRetrieveInputBuffer failed");
-            goto Error;
-        } else if (Params == nullptr) {
-            QuicTraceEvent(LibraryError, "[ lib] ERROR, %s.", "WdfRequestRetrieveInputBuffer failed to return parameter buffer");
-=======
-            QuicTraceEvent(
-                LibraryErrorStatus,
-                "[ lib] ERROR, %d, %s.",
-                Status,
-                "WdfRequestRetrieveInputBuffer failed");
-            goto Error;
-        } else if (Params == nullptr) {
-            QuicTraceEvent(
-                LibraryError,
-                "[ lib] ERROR, %s.",
-                "WdfRequestRetrieveInputBuffer failed to return parameter buffer");
->>>>>>> 3fa74d4a
-            Status = STATUS_INVALID_PARAMETER;
-            goto Error;
-        }
-    }
-
-    QuicTraceLogInfo(
-        TestControlClientIoctl,
-        "[test] Client %p executing IOCTL %u",
-        Client,
-        FunctionCode);
-
-    if (IoControlCode != IOCTL_QUIC_SEC_CONFIG &&
-        Client->SecurityConfig == nullptr) {
-        Status = STATUS_INVALID_DEVICE_STATE;
-<<<<<<< HEAD
-        QuicTraceEvent(LibraryError, "[ lib] ERROR, %s.", "Client didn't set Security Config");
-=======
-        QuicTraceEvent(
-            LibraryError,
-            "[ lib] ERROR, %s.",
-            "Client didn't set Security Config");
->>>>>>> 3fa74d4a
-        goto Error;
-    }
-
-    switch (IoControlCode) {
-
-    case IOCTL_QUIC_SEC_CONFIG:
-        QUIC_FRE_ASSERT(Params != nullptr);
-        Status =
-            QuicTestCtlSetSecurityConfig(
-                Client,
-                &Params->CertHash);
-        break;
-
-    case IOCTL_QUIC_RUN_VALIDATE_REGISTRATION:
-        QuicTestCtlRun(QuicTestValidateRegistration());
-        break;
-    case IOCTL_QUIC_RUN_VALIDATE_SESSION:
-        QuicTestCtlRun(QuicTestValidateSession());
-        break;
-    case IOCTL_QUIC_RUN_VALIDATE_LISTENER:
-        QuicTestCtlRun(QuicTestValidateListener());
-        break;
-    case IOCTL_QUIC_RUN_VALIDATE_CONNECTION:
-        QuicTestCtlRun(QuicTestValidateConnection());
-        break;
-    case IOCTL_QUIC_RUN_VALIDATE_STREAM:
-        QUIC_FRE_ASSERT(Params != nullptr);
-        QuicTestCtlRun(QuicTestValidateStream(Params->Connect != 0));
-        break;
-
-    case IOCTL_QUIC_RUN_CREATE_LISTENER:
-        QuicTestCtlRun(QuicTestCreateListener());
-        break;
-    case IOCTL_QUIC_RUN_START_LISTENER:
-        QuicTestCtlRun(QuicTestStartListener());
-        break;
-    case IOCTL_QUIC_RUN_START_LISTENER_IMPLICIT:
-        QUIC_FRE_ASSERT(Params != nullptr);
-        QuicTestCtlRun(QuicTestStartListenerImplicit(Params->Family));
-        break;
-    case IOCTL_QUIC_RUN_START_TWO_LISTENERS:
-        QuicTestCtlRun(QuicTestStartTwoListeners());
-        break;
-    case IOCTL_QUIC_RUN_START_TWO_LISTENERS_SAME_ALPN:
-        QuicTestCtlRun(QuicTestStartTwoListenersSameALPN());
-        break;
-    case IOCTL_QUIC_RUN_START_LISTENER_EXPLICIT:
-        QUIC_FRE_ASSERT(Params != nullptr);
-        QuicTestCtlRun(QuicTestStartListenerExplicit(Params->Family));
-        break;
-    case IOCTL_QUIC_RUN_CREATE_CONNECTION:
-        QuicTestCtlRun(QuicTestCreateConnection());
-        break;
-    case IOCTL_QUIC_RUN_BIND_CONNECTION_IMPLICIT:
-        QUIC_FRE_ASSERT(Params != nullptr);
-        QuicTestCtlRun(QuicTestBindConnectionImplicit(Params->Family));
-        break;
-    case IOCTL_QUIC_RUN_BIND_CONNECTION_EXPLICIT:
-        QUIC_FRE_ASSERT(Params != nullptr);
-        QuicTestCtlRun(QuicTestBindConnectionExplicit(Params->Family));
-        break;
-
-    case IOCTL_QUIC_RUN_CONNECT:
-        QUIC_FRE_ASSERT(Params != nullptr);
-        QuicTestCtlRun(
-            QuicTestConnect(
-                Params->Params1.Family,
-                Params->Params1.ServerStatelessRetry != 0,
-                Params->Params1.ClientUsesOldVersion != 0,
-                Params->Params1.ClientRebind != 0,
-                Params->Params1.ChangeMaxStreamID != 0,
-                Params->Params1.MultipleALPNs != 0,
-                Params->Params1.AsyncSecConfig != 0,
-                Params->Params1.MultiPacketClientInitial != 0,
-                Params->Params1.SessionResumption != 0
-                ));
-        break;
-
-    case IOCTL_QUIC_RUN_CONNECT_AND_PING:
-        QUIC_FRE_ASSERT(Params != nullptr);
-        QuicTestCtlRun(
-            QuicTestConnectAndPing(
-                Params->Params2.Family,
-                Params->Params2.Length,
-                Params->Params2.ConnectionCount,
-                Params->Params2.StreamCount,
-                Params->Params2.StreamBurstCount,
-                Params->Params2.StreamBurstDelayMs,
-                Params->Params2.ServerStatelessRetry != 0,
-                Params->Params2.ClientRebind != 0,
-                Params->Params2.ClientZeroRtt != 0,
-                Params->Params2.ServerRejectZeroRtt != 0,
-                Params->Params2.UseSendBuffer != 0,
-                Params->Params2.UnidirectionalStreams != 0,
-                Params->Params2.ServerInitiatedStreams != 0,
-                Params->Params2.FifoScheduling != 0
-                ));
-        break;
-
-    case IOCTL_QUIC_RUN_CONNECT_AND_IDLE:
-        QUIC_FRE_ASSERT(Params != nullptr);
-        QuicTestCtlRun(QuicTestConnectAndIdle(Params->EnableKeepAlive != 0));
-        break;
-
-    case IOCTL_QUIC_RUN_VALIDATE_SECCONFIG:
-        //
-        // Make the string for Schannel
-        //
-        QUIC_FRE_ASSERT(Params != nullptr);
-        QuicTestCtlRun(QuicTestValidateServerSecConfig(nullptr, &Params->CertHashStore, "localhost"));
-        break;
-
-    case IOCTL_QUIC_RUN_CONNECT_UNREACHABLE:
-        QUIC_FRE_ASSERT(Params != nullptr);
-        QuicTestCtlRun(QuicTestConnectUnreachable(Params->Family));
-        break;
-
-    case IOCTL_QUIC_RUN_CONNECT_BAD_ALPN:
-        QUIC_FRE_ASSERT(Params != nullptr);
-        QuicTestCtlRun(QuicTestConnectBadAlpn(Params->Family));
-        break;
-
-    case IOCTL_QUIC_RUN_CONNECT_BAD_SNI:
-        QUIC_FRE_ASSERT(Params != nullptr);
-        QuicTestCtlRun(QuicTestConnectBadSni(Params->Family));
-        break;
-
-    case IOCTL_QUIC_RUN_SERVER_DISCONNECT:
-        QuicTestCtlRun(QuicTestServerDisconnect());
-        break;
-
-    case IOCTL_QUIC_RUN_CLIENT_DISCONNECT:
-        QUIC_FRE_ASSERT(Params != nullptr);
-        QuicTestCtlRun(QuicTestClientDisconnect(Params->StopListenerFirst));
-        break;
-
-    case IOCTL_QUIC_RUN_VALIDATE_CONNECTION_EVENTS:
-        QuicTestCtlRun(QuicTestValidateConnectionEvents());
-        break;
-
-    case IOCTL_QUIC_RUN_VALIDATE_STREAM_EVENTS:
-        QuicTestCtlRun(QuicTestValidateStreamEvents());
-        break;
-
-    case IOCTL_QUIC_RUN_VERSION_NEGOTIATION:
-        QUIC_FRE_ASSERT(Params != nullptr);
-        QuicTestCtlRun(QuicTestVersionNegotiation(Params->Family));
-        break;
-
-    case IOCTL_QUIC_RUN_KEY_UPDATE:
-        QUIC_FRE_ASSERT(Params != nullptr);
-        QuicTestCtlRun(
-            QuicTestKeyUpdate(
-                Params->Params3.Family,
-                Params->Params3.Iterations,
-                Params->Params3.KeyUpdateBytes,
-                Params->Params3.UseKeyUpdateBytes != 0,
-                Params->Params3.ClientKeyUpdate != 0,
-                Params->Params3.ServerKeyUpdate != 0));
-        break;
-
-    case IOCTL_QUIC_RUN_VALIDATE_API:
-        QuicTestCtlRun(QuicTestValidateApi());
-        break;
-
-    case IOCTL_QUIC_RUN_CONNECT_SERVER_REJECTED:
-        QUIC_FRE_ASSERT(Params != nullptr);
-        QuicTestCtlRun(QuicTestConnectServerRejected(Params->Family));
-        break;
-
-    case IOCTL_QUIC_RUN_ABORTIVE_SHUTDOWN:
-        QUIC_FRE_ASSERT(Params != nullptr);
-        QuicTestCtlRun(
-            QuicAbortiveTransfers(
-                Params->Params4.Family,
-                Params->Params4.Flags));
-        break;
-
-    case IOCTL_QUIC_RUN_CID_UPDATE:
-        QUIC_FRE_ASSERT(Params != nullptr);
-        QuicTestCtlRun(
-            QuicTestCidUpdate(
-                Params->Params5.Family,
-                Params->Params5.Iterations));
-        break;
-
-    case IOCTL_QUIC_RUN_RECEIVE_RESUME:
-        QUIC_FRE_ASSERT(Params != nullptr);
-        QuicTestCtlRun(
-            QuicTestReceiveResume(
-                Params->Params6.Family,
-                Params->Params6.SendBytes,
-                Params->Params6.ConsumeBytes,
-                Params->Params6.ShutdownType,
-                Params->Params6.PauseType,
-                Params->Params6.PauseFirst));
-        break;
-
-    case IOCTL_QUIC_RUN_RECEIVE_RESUME_NO_DATA:
-        QUIC_FRE_ASSERT(Params != nullptr);
-        QuicTestCtlRun(
-            QuicTestReceiveResumeNoData(
-                Params->Params6.Family,
-                Params->Params6.ShutdownType));
-        break;
-
-    case IOCTL_QUIC_RUN_DRILL_ENCODE_VAR_INT:
-        QuicTestCtlRun(
-            QuicDrillTestVarIntEncoder());
-        break;
-
-    case IOCTL_QUIC_RUN_DRILL_INITIAL_PACKET_CID:
-        QUIC_FRE_ASSERT(Params != nullptr);
-        QuicTestCtlRun(
-            QuicDrillTestInitialCid(
-                Params->DrillParams1.Family,
-                Params->DrillParams1.SourceOrDest,
-                Params->DrillParams1.ActualCidLengthValid,
-                Params->DrillParams1.ShortCidLength,
-                Params->DrillParams1.CidLengthFieldValid));
-        break;
-
-    case IOCTL_QUIC_RUN_DRILL_INITIAL_PACKET_TOKEN:
-        QUIC_FRE_ASSERT(Params != nullptr);
-        QuicTestCtlRun(
-            QuicDrillTestInitialToken(
-                Params->Family));
-        break;
-
-    case IOCTL_QUIC_RUN_START_LISTENER_MULTI_ALPN:
-        QuicTestCtlRun(QuicTestStartListenerMultiAlpns());
-        break;
-
-    default:
-        Status = STATUS_NOT_IMPLEMENTED;
-        break;
-    }
-
-Error:
-
-    QuicTraceLogInfo(
-        TestControlClientIoctlComplete,
-        "[test] Client %p completing request, 0x%x",
-        Client,
-        Status);
-
-    WdfRequestComplete(Request, Status);
-}
-
-_IRQL_requires_max_(PASSIVE_LEVEL)
-void
-LogTestFailure(
-    _In_z_ const char *File,
-    _In_z_ const char *Function,
-    int Line,
-    _Printf_format_string_ const char *Format,
-    ...
-    )
-/*++
-
-Routine Description:
-
-    Records a test failure from the platform independent test code.
-
-Arguments:
-
-    File - The file where the failure occurred.
-
-    Function - The function where the failure occurred.
-
-    Line - The line (in File) where the failure occurred.
-
-Return Value:
-
-    None
-
---*/
-{
-    char Buffer[128];
-
-    NT_ASSERT(KeGetCurrentIrql() == PASSIVE_LEVEL);
-    QuicTestClient->TestFailure = true;
-
-    va_list Args;
-    va_start(Args, Format);
-    (void)_vsnprintf_s(Buffer, sizeof(Buffer), _TRUNCATE, Format, Args);
-    va_end(Args);
-
-    QuicTraceLogError(
-        TestDriverFailureLocation,
-        "[test] File: %s, Function: %s, Line: %d",
-        File,
-        Function,
-        Line);
-    QuicTraceLogError(
-        TestDriverFailure,
-        "[test] FAIL: %s",
-        Buffer);
-
-#if QUIC_BREAK_TEST
-    NT_FRE_ASSERT(FALSE);
-#endif
-}
+/*++
+
+    Copyright (c) Microsoft Corporation.
+    Licensed under the MIT License.
+
+Abstract:
+
+    QUIC Kernel Mode Test Driver
+
+--*/
+
+#include <quic_platform.h>
+#include <MsQuicTests.h>
+
+#include "quic_trace.h"
+#include "control.cpp.clog.h"
+
+const QUIC_API_TABLE* MsQuic;
+HQUIC Registration;
+QUIC_SEC_CONFIG* SecurityConfig;
+
+QUIC_SEC_CONFIG_CREATE_COMPLETE QuicTestSecConfigCreated;
+
+DECLARE_CONST_UNICODE_STRING(QuicTestCtlDeviceName, L"\\Device\\msquictest");
+DECLARE_CONST_UNICODE_STRING(QuicTestCtlDeviceSymLink, L"\\DosDevices\\msquictest");
+
+typedef struct QUIC_DEVICE_EXTENSION {
+    EX_PUSH_LOCK Lock;
+
+    _Guarded_by_(Lock)
+    LIST_ENTRY ClientList;
+    ULONG ClientListSize;
+
+} QUIC_DEVICE_EXTENSION;
+
+WDF_DECLARE_CONTEXT_TYPE_WITH_NAME(QUIC_DEVICE_EXTENSION, QuicTestCtlGetDeviceContext);
+
+typedef struct QUIC_TEST_CLIENT
+{
+    LIST_ENTRY Link;
+    HQUIC Registration;
+    QUIC_SEC_CONFIG* SecurityConfig;
+    KEVENT SecConfigComplete;
+    bool TestFailure;
+
+} QUIC_TEST_CLIENT;
+
+WDF_DECLARE_CONTEXT_TYPE_WITH_NAME(QUIC_TEST_CLIENT, QuicTestCtlGetFileContext);
+
+EVT_WDF_IO_QUEUE_IO_DEVICE_CONTROL QuicTestCtlEvtIoDeviceControl;
+EVT_WDF_IO_QUEUE_IO_CANCELED_ON_QUEUE QuicTestCtlEvtIoCanceled;
+
+PAGEDX EVT_WDF_DEVICE_FILE_CREATE QuicTestCtlEvtFileCreate;
+PAGEDX EVT_WDF_FILE_CLOSE QuicTestCtlEvtFileClose;
+PAGEDX EVT_WDF_FILE_CLEANUP QuicTestCtlEvtFileCleanup;
+
+WDFDEVICE QuicTestCtlDevice = nullptr;
+QUIC_DEVICE_EXTENSION* QuicTestCtlExtension = nullptr;
+QUIC_TEST_CLIENT* QuicTestClient = nullptr;
+
+_No_competing_thread_
+INITCODE
+NTSTATUS
+QuicTestCtlInitialize(
+    _In_ WDFDRIVER Driver
+    )
+{
+    NTSTATUS Status = STATUS_SUCCESS;
+    PWDFDEVICE_INIT DeviceInit = nullptr;
+    WDF_FILEOBJECT_CONFIG FileConfig;
+    WDF_OBJECT_ATTRIBUTES Attribs;
+    WDFDEVICE Device;
+    QUIC_DEVICE_EXTENSION* DeviceContext;
+    WDF_IO_QUEUE_CONFIG QueueConfig;
+    WDFQUEUE Queue;
+
+    Status = MsQuicOpen(&MsQuic);
+    if (QUIC_FAILED(Status)) {
+        QuicTraceEvent(
+            LibraryErrorStatus,
+            "[ lib] ERROR, %d, %s.",
+            Status,
+            "MsQuicOpen");
+        goto Error;
+    }
+
+    DeviceInit =
+        WdfControlDeviceInitAllocate(
+            Driver,
+            &SDDL_DEVOBJ_SYS_ALL_ADM_ALL);
+    if (DeviceInit == nullptr) {
+        QuicTraceEvent(
+            LibraryError,
+            "[ lib] ERROR, %s.",
+            "WdfControlDeviceInitAllocate failed");
+        Status = STATUS_INSUFFICIENT_RESOURCES;
+        goto Error;
+    }
+
+    Status =
+        WdfDeviceInitAssignName(
+            DeviceInit,
+            &QuicTestCtlDeviceName);
+    if (!NT_SUCCESS(Status)) {
+        QuicTraceEvent(
+            LibraryErrorStatus,
+            "[ lib] ERROR, %d, %s.",
+            Status,
+            "WdfDeviceInitAssignName failed");
+        goto Error;
+    }
+
+    WDF_FILEOBJECT_CONFIG_INIT(
+        &FileConfig,
+        QuicTestCtlEvtFileCreate,
+        QuicTestCtlEvtFileClose,
+        QuicTestCtlEvtFileCleanup);
+    FileConfig.FileObjectClass = WdfFileObjectWdfCanUseFsContext2;
+
+    WDF_OBJECT_ATTRIBUTES_INIT_CONTEXT_TYPE(&Attribs, QUIC_TEST_CLIENT);
+    WdfDeviceInitSetFileObjectConfig(
+        DeviceInit,
+        &FileConfig,
+        &Attribs);
+    WDF_OBJECT_ATTRIBUTES_INIT_CONTEXT_TYPE(&Attribs, QUIC_DEVICE_EXTENSION);
+
+    Status =
+        WdfDeviceCreate(
+            &DeviceInit,
+            &Attribs,
+            &Device);
+    if (!NT_SUCCESS(Status)) {
+        QuicTraceEvent(
+            LibraryErrorStatus,
+            "[ lib] ERROR, %d, %s.",
+            Status,
+            "WdfDeviceCreate failed");
+        goto Error;
+    }
+
+    DeviceContext = QuicTestCtlGetDeviceContext(Device);
+    RtlZeroMemory(DeviceContext, sizeof(QUIC_DEVICE_EXTENSION));
+    ExInitializePushLock(&DeviceContext->Lock);
+    InitializeListHead(&DeviceContext->ClientList);
+
+    Status = WdfDeviceCreateSymbolicLink(Device, &QuicTestCtlDeviceSymLink);
+    if (!NT_SUCCESS(Status)) {
+        QuicTraceEvent(
+            LibraryErrorStatus,
+            "[ lib] ERROR, %d, %s.",
+            Status,
+            "WdfDeviceCreateSymbolicLink failed");
+        goto Error;
+    }
+
+    WDF_IO_QUEUE_CONFIG_INIT_DEFAULT_QUEUE(&QueueConfig, WdfIoQueueDispatchParallel);
+    QueueConfig.EvtIoDeviceControl = QuicTestCtlEvtIoDeviceControl;
+    QueueConfig.EvtIoCanceledOnQueue = QuicTestCtlEvtIoCanceled;
+
+    __analysis_assume(QueueConfig.EvtIoStop != 0);
+    Status =
+        WdfIoQueueCreate(
+            Device,
+            &QueueConfig,
+            WDF_NO_OBJECT_ATTRIBUTES,
+            &Queue);
+    __analysis_assume(QueueConfig.EvtIoStop == 0);
+
+    if (!NT_SUCCESS(Status)) {
+        QuicTraceEvent(
+            LibraryErrorStatus,
+            "[ lib] ERROR, %d, %s.",
+            Status,
+            "WdfIoQueueCreate failed");
+        goto Error;
+    }
+
+    QuicTestCtlDevice = Device;
+    QuicTestCtlExtension = DeviceContext;
+
+    WdfControlFinishInitializing(Device);
+
+    QuicTraceLogVerbose(
+        TestControlInitialized,
+        "[test] Control interface initialized");
+
+Error:
+
+    if (DeviceInit) {
+        WdfDeviceInitFree(DeviceInit);
+    }
+
+    return Status;
+}
+
+_IRQL_requires_max_(PASSIVE_LEVEL)
+VOID
+QuicTestCtlUninitialize(
+    )
+{
+    QuicTraceLogVerbose(
+        TestControlUninitializing,
+        "[test] Control interface uninitializing");
+
+    if (QuicTestCtlDevice != nullptr) {
+        NT_ASSERT(QuicTestCtlExtension != nullptr);
+        QuicTestCtlExtension = nullptr;
+
+        WdfObjectDelete(QuicTestCtlDevice);
+        QuicTestCtlDevice = nullptr;
+    }
+
+    if (MsQuic != nullptr) {
+        MsQuicClose(MsQuic);
+        MsQuic = nullptr;
+    }
+
+    QuicTraceLogVerbose(
+        TestControlUninitialized,
+        "[test] Control interface uninitialized");
+}
+
+PAGEDX
+_Use_decl_annotations_
+VOID
+QuicTestCtlEvtFileCreate(
+    _In_ WDFDEVICE /* Device */,
+    _In_ WDFREQUEST Request,
+    _In_ WDFFILEOBJECT FileObject
+    )
+{
+    NTSTATUS Status = STATUS_SUCCESS;
+
+    PAGED_CODE();
+
+    KeEnterGuardedRegion();
+    ExfAcquirePushLockExclusive(&QuicTestCtlExtension->Lock);
+
+    do {
+        if (QuicTestCtlExtension->ClientListSize >= 1) {
+            QuicTraceEvent(
+                LibraryError,
+                "[ lib] ERROR, %s.",
+                "Already have max clients");
+            Status = STATUS_TOO_MANY_SESSIONS;
+            break;
+        }
+
+        QUIC_TEST_CLIENT* Client = QuicTestCtlGetFileContext(FileObject);
+        if (Client == nullptr) {
+            QuicTraceEvent(
+                LibraryError,
+                "[ lib] ERROR, %s.",
+                "nullptr File context in FileCreate");
+            Status = STATUS_INVALID_PARAMETER;
+            break;
+        }
+
+        RtlZeroMemory(Client, sizeof(QUIC_TEST_CLIENT));
+        KeInitializeEvent(&Client->SecConfigComplete, NotificationEvent, FALSE);
+
+        const QUIC_REGISTRATION_CONFIG RegConfig = { "MsQuicBvt", QUIC_EXECUTION_PROFILE_LOW_LATENCY };
+        Status = MsQuic->RegistrationOpen(&RegConfig, &Client->Registration);
+        if (QUIC_FAILED(Status)) {
+            QuicTraceEvent(
+                LibraryErrorStatus,
+                "[ lib] ERROR, %d, %s.",
+                Status,
+                "RegistrationOpen");
+            break;
+        }
+
+        //
+        // Insert into the client list
+        //
+        InsertTailList(&QuicTestCtlExtension->ClientList, &Client->Link);
+        QuicTestCtlExtension->ClientListSize++;
+
+        QuicTraceLogInfo(
+            TestControlClientCreated,
+            "[test] Client %p created",
+            Client);
+
+        //
+        // Update globals. (TODO: Add multiple device client support)
+        //
+        Registration = Client->Registration;
+        QuicTestClient = Client;
+    }
+    while (false);
+
+    ExfReleasePushLockExclusive(&QuicTestCtlExtension->Lock);
+    KeLeaveGuardedRegion();
+
+    WdfRequestComplete(Request, Status);
+}
+
+PAGEDX
+_Use_decl_annotations_
+VOID
+QuicTestCtlEvtFileClose(
+    _In_ WDFFILEOBJECT /* FileObject */
+    )
+{
+    PAGED_CODE();
+}
+
+PAGEDX
+_Use_decl_annotations_
+VOID
+QuicTestCtlEvtFileCleanup(
+    _In_ WDFFILEOBJECT FileObject
+    )
+{
+    PAGED_CODE();
+
+    KeEnterGuardedRegion();
+
+    QUIC_TEST_CLIENT* Client = QuicTestCtlGetFileContext(FileObject);
+    if (Client != nullptr) {
+
+        ExfAcquirePushLockExclusive(&QuicTestCtlExtension->Lock);
+
+        //
+        // Remove the device client from the list
+        //
+        RemoveEntryList(&Client->Link);
+        QuicTestCtlExtension->ClientListSize--;
+
+        ExfReleasePushLockExclusive(&QuicTestCtlExtension->Lock);
+
+        QuicTraceLogInfo(
+            TestControlClientCleaningUp,
+            "[test] Client %p cleaning up",
+            Client);
+
+        //
+        // Clean up the tests.
+        //
+        QuicTestCleanup();
+
+        //
+        // Delete the security configuration.
+        //
+        if (Client->SecurityConfig != nullptr) {
+            MsQuic->SecConfigDelete(Client->SecurityConfig);
+        }
+
+        //
+        // Release the reference on the MsQuic Library.
+        //
+        MsQuic->RegistrationClose(Client->Registration);
+
+        //
+        // Clean up globals.
+        //
+        QuicTestClient = nullptr;
+        SecurityConfig = nullptr;
+        Registration = nullptr;
+    }
+
+    KeLeaveGuardedRegion();
+}
+
+VOID
+QuicTestCtlEvtIoCanceled(
+    _In_ WDFQUEUE /* Queue */,
+    _In_ WDFREQUEST Request
+    )
+{
+    NTSTATUS Status;
+
+    WDFFILEOBJECT FileObject = WdfRequestGetFileObject(Request);
+    if (FileObject == nullptr) {
+        Status = STATUS_DEVICE_NOT_READY;
+        goto error;
+    }
+
+    QUIC_TEST_CLIENT* Client = QuicTestCtlGetFileContext(FileObject);
+    if (Client == nullptr) {
+        Status = STATUS_DEVICE_NOT_READY;
+        goto error;
+    }
+
+    QuicTraceLogWarning(
+        TestControlClientCanceledRequest,
+        "[test] Client %p canceled request %p",
+        Client,
+        Request);
+
+    Status = STATUS_CANCELLED;
+
+error:
+
+    WdfRequestComplete(Request, Status);
+}
+
+NTSTATUS
+QuicTestCtlSetSecurityConfig(
+    _Inout_ QUIC_TEST_CLIENT* Client,
+    _In_ const QUIC_CERTIFICATE_HASH* CertHash
+    )
+{
+    QUIC_CERTIFICATE_HASH_STORE CertHashStore = { QUIC_CERTIFICATE_HASH_STORE_FLAG_MACHINE_STORE, { 0 }, "My" };
+    RtlCopyMemory(&CertHashStore.ShaHash, CertHash, sizeof(QUIC_CERTIFICATE_HASH));
+
+    //
+    // Create the security configuration (async).
+    //
+    NTSTATUS Status =
+        MsQuic->SecConfigCreate(
+            Registration,
+            QUIC_SEC_CONFIG_FLAG_CERTIFICATE_HASH_STORE,
+            &CertHashStore,
+            nullptr,
+            Client,
+            QuicTestSecConfigCreated);
+    if (QUIC_FAILED(Status)) {
+        QuicTraceEvent(
+            LibraryErrorStatus,
+            "[ lib] ERROR, %d, %s.",
+            Status,
+            "SecConfigCreate");
+        goto Error;
+    }
+
+    //
+    // Wait for security configuration to be completed.
+    //
+    KeWaitForSingleObject(&Client->SecConfigComplete, Executive, KernelMode, FALSE, NULL);
+    if (Client->SecurityConfig == nullptr) {
+        QuicTraceEvent(
+            LibraryError,
+            "[ lib] ERROR, %s.",
+            "SecConfigCreate failed to get certificate");
+        Status = QUIC_STATUS_INVALID_STATE;
+        goto Error;
+    }
+
+    //
+    // Initialize the tests.
+    //
+    QuicTestInitialize();
+
+    SecurityConfig = Client->SecurityConfig;
+    Status = QUIC_STATUS_SUCCESS;
+
+    QuicTraceLogInfo(
+        TestControlClientInitialized,
+        "[test] Client %p set security config and initialized",
+        Client);
+
+Error:
+
+    if (QUIC_FAILED(Status)) {
+        if (Client->SecurityConfig != nullptr) {
+            MsQuic->SecConfigDelete(Client->SecurityConfig);
+            Client->SecurityConfig = nullptr;
+        }
+    }
+
+    return Status;
+}
+
+_IRQL_requires_max_(PASSIVE_LEVEL)
+_Function_class_(QUIC_SEC_CONFIG_CREATE_COMPLETE)
+void
+QUIC_API
+QuicTestSecConfigCreated(
+    _In_opt_ void* Context,
+    _In_ QUIC_STATUS Status,
+    _In_opt_ QUIC_SEC_CONFIG* SecConfig
+    )
+/*++
+
+Routine Description:
+
+    QuicTestSecConfigCreated is the completion callback for the
+    SecConfigCreate call in DriverEntry.
+
+Arguments:
+
+    Context - The application context pointer passed to SecConfigCreate.
+
+    Status - The completion status.
+
+    SecurityConfig - The security configuration, if successful.
+
+Return Value:
+
+    None
+
+--*/
+{
+    QUIC_TEST_CLIENT* Client = (QUIC_TEST_CLIENT*)Context;
+    QUIC_FRE_ASSERT(Client != nullptr);
+
+    QuicTraceLogInfo(
+        TestControlSecConfigCreated,
+        "[test] SecConfigCreated: 0x%x",
+        Status);
+
+    NT_ASSERT(KeGetCurrentIrql() == PASSIVE_LEVEL);
+
+    Client->SecurityConfig = SecConfig;
+    KeSetEvent(&Client->SecConfigComplete, IO_NO_INCREMENT, FALSE);
+}
+
+size_t QUIC_IOCTL_BUFFER_SIZES[] =
+{
+    0,
+    sizeof(QUIC_CERTIFICATE_HASH),
+    0,
+    0,
+    0,
+    0,
+    sizeof(UINT8),
+    0,
+    0,
+    sizeof(INT32),
+    0,
+    0,
+    sizeof(INT32),
+    0,
+    sizeof(INT32),
+    sizeof(INT32),
+    sizeof(QUIC_RUN_CONNECT_PARAMS),
+    sizeof(QUIC_RUN_CONNECT_AND_PING_PARAMS),
+    sizeof(UINT8),
+    sizeof(QUIC_CERTIFICATE_HASH_STORE),
+    sizeof(INT32),
+    sizeof(INT32),
+    sizeof(INT32),
+    0,
+    sizeof(UINT8),
+    0,
+    0,
+    sizeof(INT32),
+    sizeof(QUIC_RUN_KEY_UPDATE_PARAMS),
+    0,
+    sizeof(INT32),
+    sizeof(QUIC_RUN_ABORTIVE_SHUTDOWN_PARAMS),
+    sizeof(QUIC_RUN_CID_UPDATE_PARAMS),
+    sizeof(QUIC_RUN_RECEIVE_RESUME_PARAMS),
+    sizeof(QUIC_RUN_RECEIVE_RESUME_PARAMS),
+    0,
+    sizeof(QUIC_RUN_DRILL_INITIAL_PACKET_CID_PARAMS),
+    sizeof(INT32),
+    0
+};
+
+static_assert(
+    QUIC_MAX_IOCTL_FUNC_CODE + 1 == (sizeof(QUIC_IOCTL_BUFFER_SIZES)/sizeof(size_t)),
+    "QUIC_IOCTL_BUFFER_SIZES must be kept in sync with the IOTCLs");
+
+typedef union {
+    QUIC_CERTIFICATE_HASH CertHash;
+    QUIC_CERTIFICATE_HASH_STORE CertHashStore;
+    UINT8 Connect;
+    INT32 Family;
+    QUIC_RUN_CONNECT_PARAMS Params1;
+    QUIC_RUN_CONNECT_AND_PING_PARAMS Params2;
+    QUIC_RUN_KEY_UPDATE_PARAMS Params3;
+    QUIC_RUN_ABORTIVE_SHUTDOWN_PARAMS Params4;
+    QUIC_RUN_CID_UPDATE_PARAMS Params5;
+    QUIC_RUN_RECEIVE_RESUME_PARAMS Params6;
+    UINT8 EnableKeepAlive;
+    UINT8 StopListenerFirst;
+    QUIC_RUN_DRILL_INITIAL_PACKET_CID_PARAMS DrillParams1;
+
+} QUIC_IOCTL_PARAMS;
+
+#define QuicTestCtlRun(X) \
+    Client->TestFailure = false; \
+    X; \
+    Status = Client->TestFailure ? STATUS_FAIL_FAST_EXCEPTION : STATUS_SUCCESS;
+
+VOID
+QuicTestCtlEvtIoDeviceControl(
+    _In_ WDFQUEUE /* Queue */,
+    _In_ WDFREQUEST Request,
+    _In_ size_t /* OutputBufferLength */,
+    _In_ size_t InputBufferLength,
+    _In_ ULONG IoControlCode
+    )
+{
+    QUIC_STATUS Status = QUIC_STATUS_SUCCESS;
+    WDFFILEOBJECT FileObject = nullptr;
+    QUIC_TEST_CLIENT* Client = nullptr;
+
+    if (KeGetCurrentIrql() > PASSIVE_LEVEL) {
+        Status = STATUS_NOT_SUPPORTED;
+        QuicTraceEvent(
+            LibraryError,
+            "[ lib] ERROR, %s.",
+            "IOCTL not supported greater than PASSIVE_LEVEL");
+        goto Error;
+    }
+
+    FileObject = WdfRequestGetFileObject(Request);
+    if (FileObject == nullptr) {
+        Status = STATUS_DEVICE_NOT_READY;
+        QuicTraceEvent(
+            LibraryError,
+            "[ lib] ERROR, %s.",
+            "WdfRequestGetFileObject failed");
+        goto Error;
+    }
+
+    Client = QuicTestCtlGetFileContext(FileObject);
+    if (Client == nullptr) {
+        Status = STATUS_DEVICE_NOT_READY;
+        QuicTraceEvent(
+            LibraryError,
+            "[ lib] ERROR, %s.",
+            "QuicTestCtlGetFileContext failed");
+        goto Error;
+    }
+
+    ULONG FunctionCode = IoGetFunctionCodeFromCtlCode(IoControlCode);
+    if (FunctionCode == 0 || FunctionCode > QUIC_MAX_IOCTL_FUNC_CODE) {
+        Status = STATUS_NOT_IMPLEMENTED;
+        QuicTraceEvent(
+            LibraryErrorStatus,
+            "[ lib] ERROR, %d, %s.",
+            FunctionCode,
+            "Invalid FunctionCode");
+        goto Error;
+    }
+
+    if (InputBufferLength < QUIC_IOCTL_BUFFER_SIZES[FunctionCode]) {
+        Status = STATUS_INSUFFICIENT_RESOURCES;
+        QuicTraceEvent(
+            LibraryErrorStatus,
+            "[ lib] ERROR, %d, %s.",
+            FunctionCode,
+            "Invalid buffer size for FunctionCode");
+        goto Error;
+    }
+
+    QUIC_IOCTL_PARAMS* Params = nullptr;
+    if (QUIC_IOCTL_BUFFER_SIZES[FunctionCode] != 0) {
+        Status =
+            WdfRequestRetrieveInputBuffer(
+                Request,
+                QUIC_IOCTL_BUFFER_SIZES[FunctionCode],
+                (void**)&Params,
+                nullptr);
+        if (!NT_SUCCESS(Status)) {
+            QuicTraceEvent(
+                LibraryErrorStatus,
+                "[ lib] ERROR, %d, %s.",
+                Status,
+                "WdfRequestRetrieveInputBuffer failed");
+            goto Error;
+        } else if (Params == nullptr) {
+            QuicTraceEvent(
+                LibraryError,
+                "[ lib] ERROR, %s.",
+                "WdfRequestRetrieveInputBuffer failed to return parameter buffer");
+            Status = STATUS_INVALID_PARAMETER;
+            goto Error;
+        }
+    }
+
+    QuicTraceLogInfo(
+        TestControlClientIoctl,
+        "[test] Client %p executing IOCTL %u",
+        Client,
+        FunctionCode);
+
+    if (IoControlCode != IOCTL_QUIC_SEC_CONFIG &&
+        Client->SecurityConfig == nullptr) {
+        Status = STATUS_INVALID_DEVICE_STATE;
+        QuicTraceEvent(
+            LibraryError,
+            "[ lib] ERROR, %s.",
+            "Client didn't set Security Config");
+        goto Error;
+    }
+
+    switch (IoControlCode) {
+
+    case IOCTL_QUIC_SEC_CONFIG:
+        QUIC_FRE_ASSERT(Params != nullptr);
+        Status =
+            QuicTestCtlSetSecurityConfig(
+                Client,
+                &Params->CertHash);
+        break;
+
+    case IOCTL_QUIC_RUN_VALIDATE_REGISTRATION:
+        QuicTestCtlRun(QuicTestValidateRegistration());
+        break;
+    case IOCTL_QUIC_RUN_VALIDATE_SESSION:
+        QuicTestCtlRun(QuicTestValidateSession());
+        break;
+    case IOCTL_QUIC_RUN_VALIDATE_LISTENER:
+        QuicTestCtlRun(QuicTestValidateListener());
+        break;
+    case IOCTL_QUIC_RUN_VALIDATE_CONNECTION:
+        QuicTestCtlRun(QuicTestValidateConnection());
+        break;
+    case IOCTL_QUIC_RUN_VALIDATE_STREAM:
+        QUIC_FRE_ASSERT(Params != nullptr);
+        QuicTestCtlRun(QuicTestValidateStream(Params->Connect != 0));
+        break;
+
+    case IOCTL_QUIC_RUN_CREATE_LISTENER:
+        QuicTestCtlRun(QuicTestCreateListener());
+        break;
+    case IOCTL_QUIC_RUN_START_LISTENER:
+        QuicTestCtlRun(QuicTestStartListener());
+        break;
+    case IOCTL_QUIC_RUN_START_LISTENER_IMPLICIT:
+        QUIC_FRE_ASSERT(Params != nullptr);
+        QuicTestCtlRun(QuicTestStartListenerImplicit(Params->Family));
+        break;
+    case IOCTL_QUIC_RUN_START_TWO_LISTENERS:
+        QuicTestCtlRun(QuicTestStartTwoListeners());
+        break;
+    case IOCTL_QUIC_RUN_START_TWO_LISTENERS_SAME_ALPN:
+        QuicTestCtlRun(QuicTestStartTwoListenersSameALPN());
+        break;
+    case IOCTL_QUIC_RUN_START_LISTENER_EXPLICIT:
+        QUIC_FRE_ASSERT(Params != nullptr);
+        QuicTestCtlRun(QuicTestStartListenerExplicit(Params->Family));
+        break;
+    case IOCTL_QUIC_RUN_CREATE_CONNECTION:
+        QuicTestCtlRun(QuicTestCreateConnection());
+        break;
+    case IOCTL_QUIC_RUN_BIND_CONNECTION_IMPLICIT:
+        QUIC_FRE_ASSERT(Params != nullptr);
+        QuicTestCtlRun(QuicTestBindConnectionImplicit(Params->Family));
+        break;
+    case IOCTL_QUIC_RUN_BIND_CONNECTION_EXPLICIT:
+        QUIC_FRE_ASSERT(Params != nullptr);
+        QuicTestCtlRun(QuicTestBindConnectionExplicit(Params->Family));
+        break;
+
+    case IOCTL_QUIC_RUN_CONNECT:
+        QUIC_FRE_ASSERT(Params != nullptr);
+        QuicTestCtlRun(
+            QuicTestConnect(
+                Params->Params1.Family,
+                Params->Params1.ServerStatelessRetry != 0,
+                Params->Params1.ClientUsesOldVersion != 0,
+                Params->Params1.ClientRebind != 0,
+                Params->Params1.ChangeMaxStreamID != 0,
+                Params->Params1.MultipleALPNs != 0,
+                Params->Params1.AsyncSecConfig != 0,
+                Params->Params1.MultiPacketClientInitial != 0,
+                Params->Params1.SessionResumption != 0
+                ));
+        break;
+
+    case IOCTL_QUIC_RUN_CONNECT_AND_PING:
+        QUIC_FRE_ASSERT(Params != nullptr);
+        QuicTestCtlRun(
+            QuicTestConnectAndPing(
+                Params->Params2.Family,
+                Params->Params2.Length,
+                Params->Params2.ConnectionCount,
+                Params->Params2.StreamCount,
+                Params->Params2.StreamBurstCount,
+                Params->Params2.StreamBurstDelayMs,
+                Params->Params2.ServerStatelessRetry != 0,
+                Params->Params2.ClientRebind != 0,
+                Params->Params2.ClientZeroRtt != 0,
+                Params->Params2.ServerRejectZeroRtt != 0,
+                Params->Params2.UseSendBuffer != 0,
+                Params->Params2.UnidirectionalStreams != 0,
+                Params->Params2.ServerInitiatedStreams != 0,
+                Params->Params2.FifoScheduling != 0
+                ));
+        break;
+
+    case IOCTL_QUIC_RUN_CONNECT_AND_IDLE:
+        QUIC_FRE_ASSERT(Params != nullptr);
+        QuicTestCtlRun(QuicTestConnectAndIdle(Params->EnableKeepAlive != 0));
+        break;
+
+    case IOCTL_QUIC_RUN_VALIDATE_SECCONFIG:
+        //
+        // Make the string for Schannel
+        //
+        QUIC_FRE_ASSERT(Params != nullptr);
+        QuicTestCtlRun(QuicTestValidateServerSecConfig(nullptr, &Params->CertHashStore, "localhost"));
+        break;
+
+    case IOCTL_QUIC_RUN_CONNECT_UNREACHABLE:
+        QUIC_FRE_ASSERT(Params != nullptr);
+        QuicTestCtlRun(QuicTestConnectUnreachable(Params->Family));
+        break;
+
+    case IOCTL_QUIC_RUN_CONNECT_BAD_ALPN:
+        QUIC_FRE_ASSERT(Params != nullptr);
+        QuicTestCtlRun(QuicTestConnectBadAlpn(Params->Family));
+        break;
+
+    case IOCTL_QUIC_RUN_CONNECT_BAD_SNI:
+        QUIC_FRE_ASSERT(Params != nullptr);
+        QuicTestCtlRun(QuicTestConnectBadSni(Params->Family));
+        break;
+
+    case IOCTL_QUIC_RUN_SERVER_DISCONNECT:
+        QuicTestCtlRun(QuicTestServerDisconnect());
+        break;
+
+    case IOCTL_QUIC_RUN_CLIENT_DISCONNECT:
+        QUIC_FRE_ASSERT(Params != nullptr);
+        QuicTestCtlRun(QuicTestClientDisconnect(Params->StopListenerFirst));
+        break;
+
+    case IOCTL_QUIC_RUN_VALIDATE_CONNECTION_EVENTS:
+        QuicTestCtlRun(QuicTestValidateConnectionEvents());
+        break;
+
+    case IOCTL_QUIC_RUN_VALIDATE_STREAM_EVENTS:
+        QuicTestCtlRun(QuicTestValidateStreamEvents());
+        break;
+
+    case IOCTL_QUIC_RUN_VERSION_NEGOTIATION:
+        QUIC_FRE_ASSERT(Params != nullptr);
+        QuicTestCtlRun(QuicTestVersionNegotiation(Params->Family));
+        break;
+
+    case IOCTL_QUIC_RUN_KEY_UPDATE:
+        QUIC_FRE_ASSERT(Params != nullptr);
+        QuicTestCtlRun(
+            QuicTestKeyUpdate(
+                Params->Params3.Family,
+                Params->Params3.Iterations,
+                Params->Params3.KeyUpdateBytes,
+                Params->Params3.UseKeyUpdateBytes != 0,
+                Params->Params3.ClientKeyUpdate != 0,
+                Params->Params3.ServerKeyUpdate != 0));
+        break;
+
+    case IOCTL_QUIC_RUN_VALIDATE_API:
+        QuicTestCtlRun(QuicTestValidateApi());
+        break;
+
+    case IOCTL_QUIC_RUN_CONNECT_SERVER_REJECTED:
+        QUIC_FRE_ASSERT(Params != nullptr);
+        QuicTestCtlRun(QuicTestConnectServerRejected(Params->Family));
+        break;
+
+    case IOCTL_QUIC_RUN_ABORTIVE_SHUTDOWN:
+        QUIC_FRE_ASSERT(Params != nullptr);
+        QuicTestCtlRun(
+            QuicAbortiveTransfers(
+                Params->Params4.Family,
+                Params->Params4.Flags));
+        break;
+
+    case IOCTL_QUIC_RUN_CID_UPDATE:
+        QUIC_FRE_ASSERT(Params != nullptr);
+        QuicTestCtlRun(
+            QuicTestCidUpdate(
+                Params->Params5.Family,
+                Params->Params5.Iterations));
+        break;
+
+    case IOCTL_QUIC_RUN_RECEIVE_RESUME:
+        QUIC_FRE_ASSERT(Params != nullptr);
+        QuicTestCtlRun(
+            QuicTestReceiveResume(
+                Params->Params6.Family,
+                Params->Params6.SendBytes,
+                Params->Params6.ConsumeBytes,
+                Params->Params6.ShutdownType,
+                Params->Params6.PauseType,
+                Params->Params6.PauseFirst));
+        break;
+
+    case IOCTL_QUIC_RUN_RECEIVE_RESUME_NO_DATA:
+        QUIC_FRE_ASSERT(Params != nullptr);
+        QuicTestCtlRun(
+            QuicTestReceiveResumeNoData(
+                Params->Params6.Family,
+                Params->Params6.ShutdownType));
+        break;
+
+    case IOCTL_QUIC_RUN_DRILL_ENCODE_VAR_INT:
+        QuicTestCtlRun(
+            QuicDrillTestVarIntEncoder());
+        break;
+
+    case IOCTL_QUIC_RUN_DRILL_INITIAL_PACKET_CID:
+        QUIC_FRE_ASSERT(Params != nullptr);
+        QuicTestCtlRun(
+            QuicDrillTestInitialCid(
+                Params->DrillParams1.Family,
+                Params->DrillParams1.SourceOrDest,
+                Params->DrillParams1.ActualCidLengthValid,
+                Params->DrillParams1.ShortCidLength,
+                Params->DrillParams1.CidLengthFieldValid));
+        break;
+
+    case IOCTL_QUIC_RUN_DRILL_INITIAL_PACKET_TOKEN:
+        QUIC_FRE_ASSERT(Params != nullptr);
+        QuicTestCtlRun(
+            QuicDrillTestInitialToken(
+                Params->Family));
+        break;
+
+    case IOCTL_QUIC_RUN_START_LISTENER_MULTI_ALPN:
+        QuicTestCtlRun(QuicTestStartListenerMultiAlpns());
+        break;
+
+    default:
+        Status = STATUS_NOT_IMPLEMENTED;
+        break;
+    }
+
+Error:
+
+    QuicTraceLogInfo(
+        TestControlClientIoctlComplete,
+        "[test] Client %p completing request, 0x%x",
+        Client,
+        Status);
+
+    WdfRequestComplete(Request, Status);
+}
+
+_IRQL_requires_max_(PASSIVE_LEVEL)
+void
+LogTestFailure(
+    _In_z_ const char *File,
+    _In_z_ const char *Function,
+    int Line,
+    _Printf_format_string_ const char *Format,
+    ...
+    )
+/*++
+
+Routine Description:
+
+    Records a test failure from the platform independent test code.
+
+Arguments:
+
+    File - The file where the failure occurred.
+
+    Function - The function where the failure occurred.
+
+    Line - The line (in File) where the failure occurred.
+
+Return Value:
+
+    None
+
+--*/
+{
+    char Buffer[128];
+
+    NT_ASSERT(KeGetCurrentIrql() == PASSIVE_LEVEL);
+    QuicTestClient->TestFailure = true;
+
+    va_list Args;
+    va_start(Args, Format);
+    (void)_vsnprintf_s(Buffer, sizeof(Buffer), _TRUNCATE, Format, Args);
+    va_end(Args);
+
+    QuicTraceLogError(
+        TestDriverFailureLocation,
+        "[test] File: %s, Function: %s, Line: %d",
+        File,
+        Function,
+        Line);
+    QuicTraceLogError(
+        TestDriverFailure,
+        "[test] FAIL: %s",
+        Buffer);
+
+#if QUIC_BREAK_TEST
+    NT_FRE_ASSERT(FALSE);
+#endif
+}