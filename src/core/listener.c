--- conflicted
+++ resolved
@@ -1,654 +1,584 @@
-/*++
-
-    Copyright (c) Microsoft Corporation.
-    Licensed under the MIT License.
-
-Abstract:
-
-    QUIC Listener API and Logic
-
---*/
-
-#include "precomp.h"
-#include "listener.c.clog.h"
-
-_IRQL_requires_max_(PASSIVE_LEVEL)
-QUIC_STATUS
-QUIC_API
-MsQuicListenerOpen(
-    _In_ _Pre_defensive_ HQUIC SessionHandle,
-    _In_ _Pre_defensive_ QUIC_LISTENER_CALLBACK_HANDLER Handler,
-    _In_opt_ void* Context,
-    _Outptr_ _At_(*NewListener, __drv_allocatesMem(Mem)) _Pre_defensive_
-        HQUIC *NewListener
-    )
-{
-    QUIC_STATUS Status;
-    QUIC_SESSION* Session;
-    QUIC_LISTENER* Listener = NULL;
-
-<<<<<<< HEAD
-    QuicTraceEvent(ApiEnter, "[ api] Enter %d (%p).",
-=======
-    QuicTraceEvent(
-        ApiEnter,
-        "[ api] Enter %u (%p).",
->>>>>>> 3fa74d4a
-        QUIC_TRACE_API_LISTENER_OPEN,
-        SessionHandle);
-
-    if (SessionHandle == NULL ||
-        SessionHandle->Type != QUIC_HANDLE_TYPE_SESSION ||
-        NewListener == NULL ||
-        Handler == NULL) {
-        Status = QUIC_STATUS_INVALID_PARAMETER;
-        goto Error;
-    }
-
-    Session = (QUIC_SESSION*)SessionHandle;
-
-    Listener = QUIC_ALLOC_NONPAGED(sizeof(QUIC_LISTENER));
-    if (Listener == NULL) {
-<<<<<<< HEAD
-        QuicTraceEvent(AllocFailure, "Allocation of '%s' failed. (%llu bytes)", "listener", sizeof(QUIC_LISTENER));
-=======
-        QuicTraceEvent(
-            AllocFailure,
-            "Allocation of '%s' failed. (%llu bytes)",
-            "listener",
-            sizeof(QUIC_LISTENER));
->>>>>>> 3fa74d4a
-        Status = QUIC_STATUS_OUT_OF_MEMORY;
-        goto Error;
-    }
-
-    QuicZeroMemory(Listener, sizeof(QUIC_LISTENER));
-    Listener->Type = QUIC_HANDLE_TYPE_LISTENER;
-    Listener->Session = Session;
-    Listener->ClientCallbackHandler = Handler;
-    Listener->ClientContext = Context;
-    QuicRundownInitializeDisabled(&Listener->Rundown);
-
-#pragma prefast(suppress: __WARNING_6031, "Will always succeed.")
-    QuicRundownAcquire(&Session->Rundown);
-
-<<<<<<< HEAD
-    QuicTraceEvent(ListenerCreated, "[list][%p] Created, Session=%p", Listener, Listener->Session);
-=======
-    QuicTraceEvent(
-        ListenerCreated,
-        "[list][%p] Created, Session=%p",
-        Listener,
-        Listener->Session);
->>>>>>> 3fa74d4a
-    *NewListener = (HQUIC)Listener;
-    Status = QUIC_STATUS_SUCCESS;
-
-Error:
-
-    if (QUIC_FAILED(Status)) {
-
-        if (Listener != NULL) {
-            QUIC_FREE(Listener);
-        }
-    }
-
-<<<<<<< HEAD
-    QuicTraceEvent(ApiExitStatus, "[ api] Exit %d", Status);
-=======
-    QuicTraceEvent(
-        ApiExitStatus,
-        "[ api] Exit %u",
-        Status);
->>>>>>> 3fa74d4a
-
-    return Status;
-}
-
-_IRQL_requires_max_(PASSIVE_LEVEL)
-void
-QUIC_API
-MsQuicListenerClose(
-    _In_ _Pre_defensive_ __drv_freesMem(Mem)
-        HQUIC Handle
-    )
-{
-    if (Handle == NULL) {
-        return;
-    }
-
-    QUIC_TEL_ASSERT(Handle->Type == QUIC_HANDLE_TYPE_LISTENER);
-    _Analysis_assume_(Handle->Type == QUIC_HANDLE_TYPE_LISTENER);
-    if (Handle->Type != QUIC_HANDLE_TYPE_LISTENER) {
-        return;
-    }
-
-<<<<<<< HEAD
-    QuicTraceEvent(ApiEnter, "[ api] Enter %d (%p).",
-=======
-    QuicTraceEvent(
-        ApiEnter,
-        "[ api] Enter %u (%p).",
->>>>>>> 3fa74d4a
-        QUIC_TRACE_API_LISTENER_CLOSE,
-        Handle);
-
-#pragma prefast(suppress: __WARNING_25024, "Pointer cast already validated.")
-    QUIC_LISTENER* Listener = (QUIC_LISTENER*)Handle;
-    QUIC_SESSION* Session = Listener->Session;
-
-    //
-    // Make sure the listener has unregistered from the binding.
-    //
-    MsQuicListenerStop(Handle);
-
-    QuicRundownUninitialize(&Listener->Rundown);
-    QUIC_FREE(Listener);
-
-<<<<<<< HEAD
-    QuicTraceEvent(ListenerDestroyed, "[list][%p] Destroyed", Listener);
-    QuicRundownRelease(&Session->Rundown);
-
-    QuicTraceEvent(ApiExit, "[ api] Exit");
-=======
-    QuicTraceEvent(
-        ListenerDestroyed,
-        "[list][%p] Destroyed",
-        Listener);
-    QuicRundownRelease(&Session->Rundown);
-
-    QuicTraceEvent(
-        ApiExit,
-        "[ api] Exit");
->>>>>>> 3fa74d4a
-}
-
-_IRQL_requires_max_(PASSIVE_LEVEL)
-QUIC_STATUS
-QUIC_API
-MsQuicListenerStart(
-    _In_ _Pre_defensive_ HQUIC Handle,
-    _In_opt_ const QUIC_ADDR * LocalAddress
-    )
-{
-    QUIC_STATUS Status;
-    QUIC_LISTENER* Listener;
-    BOOLEAN PortUnspecified;
-    QUIC_ADDR BindingLocalAddress = {0};
-
-<<<<<<< HEAD
-    QuicTraceEvent(ApiEnter, "[ api] Enter %d (%p).",
-=======
-    QuicTraceEvent(
-        ApiEnter,
-        "[ api] Enter %u (%p).",
->>>>>>> 3fa74d4a
-        QUIC_TRACE_API_LISTENER_START,
-        Handle);
-
-    if (Handle == NULL ||
-        Handle->Type != QUIC_HANDLE_TYPE_LISTENER) {
-        Status = QUIC_STATUS_INVALID_PARAMETER;
-        goto Exit;
-    }
-
-    if (LocalAddress && !QuicAddrIsValid(LocalAddress)) {
-        Status = QUIC_STATUS_INVALID_PARAMETER;
-        goto Exit;
-    }
-
-    Status = QUIC_STATUS_SUCCESS;
-#pragma prefast(suppress: __WARNING_25024, "Pointer cast already validated.")
-    Listener = (QUIC_LISTENER*)Handle;
-
-    if (Listener->Binding) {
-        Status = QUIC_STATUS_INVALID_STATE;
-        goto Exit;
-    }
-
-    if (LocalAddress != NULL) {
-        QuicCopyMemory(&Listener->LocalAddress, LocalAddress, sizeof(QUIC_ADDR));
-        Listener->WildCard = QuicAddrIsWildCard(LocalAddress);
-        PortUnspecified = QuicAddrGetPort(LocalAddress) == 0;
-    } else {
-        QuicZeroMemory(&Listener->LocalAddress, sizeof(Listener->LocalAddress));
-        Listener->WildCard = TRUE;
-        PortUnspecified = TRUE;
-    }
-
-    //
-    // Listeners always grab the dual-mode wildcard binding for the specified
-    // (if available) UDP port and then manually filter on the specific address
-    // (if available) at the QUIC layer.
-    //
-    QuicAddrSetFamily(&BindingLocalAddress, AF_INET6);
-    QuicAddrSetPort(&BindingLocalAddress,
-        PortUnspecified ? 0 : QuicAddrGetPort(LocalAddress));
-
-    QuicLibraryOnListenerRegistered(Listener);
-
-    QUIC_TEL_ASSERT(Listener->Binding == NULL);
-    Status =
-        QuicLibraryGetBinding(
-            Listener->Session,
-            TRUE,           // Listeners always share the binding.
-            TRUE,
-            &BindingLocalAddress,
-            NULL,
-            &Listener->Binding);
-    if (QUIC_FAILED(Status)) {
-<<<<<<< HEAD
-        QuicTraceEvent(ListenerErrorStatus, "[list][%p] ERROR, %d, %s.", Listener, Status, "Get binding");
-=======
-        QuicTraceEvent(
-            ListenerErrorStatus,
-            "[list][%p] ERROR, %u, %s.",
-            Listener,
-            Status,
-            "Get binding");
->>>>>>> 3fa74d4a
-        goto Error;
-    }
-
-    QuicRundownReInitialize(&Listener->Rundown);
-
-    if (!QuicBindingRegisterListener(Listener->Binding, Listener)) {
-<<<<<<< HEAD
-        QuicTraceEvent(ListenerError, "[list][%p] ERROR, %s.", Listener, "Register with binding");
-=======
-        QuicTraceEvent(
-            ListenerError,
-            "[list][%p] ERROR, %s.",
-            Listener,
-            "Register with binding");
->>>>>>> 3fa74d4a
-        QuicRundownRelease(&Listener->Rundown);
-        Status = QUIC_STATUS_INVALID_STATE;
-        goto Error;
-    }
-
-    if (PortUnspecified) {
-        QuicDataPathBindingGetLocalAddress(
-            Listener->Binding->DatapathBinding,
-            &BindingLocalAddress);
-        QuicAddrSetPort(
-            &Listener->LocalAddress,
-            QuicAddrGetPort(&BindingLocalAddress));
-    }
-
-<<<<<<< HEAD
-    QuicTraceEvent(ListenerStarted, "[list][%p] Started, Binding=%p, LocalAddr=%!SOCKADDR!",
-=======
-    QuicTraceEvent(
-        ListenerStarted,
-        "[list][%p] Started, Binding=%p, LocalAddr=%!SOCKADDR!",
->>>>>>> 3fa74d4a
-        Listener,
-        Listener->Binding, CLOG_BYTEARRAY(LOG_ADDR_LEN(Listener->LocalAddress), (uint8_t*)&Listener->LocalAddress));
-
-Error:
-
-    if (QUIC_FAILED(Status)) {
-        if (Listener->Binding != NULL) {
-            QuicLibraryReleaseBinding(Listener->Binding);
-            Listener->Binding = NULL;
-        }
-    }
-
-Exit:
-
-<<<<<<< HEAD
-    QuicTraceEvent(ApiExitStatus, "[ api] Exit %d", Status);
-=======
-    QuicTraceEvent(
-        ApiExitStatus,
-        "[ api] Exit %u",
-        Status);
->>>>>>> 3fa74d4a
-
-    return Status;
-}
-
-_IRQL_requires_max_(PASSIVE_LEVEL)
-void
-QUIC_API
-MsQuicListenerStop(
-    _In_ _Pre_defensive_ HQUIC Handle
-    )
-{
-<<<<<<< HEAD
-    QuicTraceEvent(ApiEnter, "[ api] Enter %d (%p).",
-=======
-    QuicTraceEvent(
-        ApiEnter,
-        "[ api] Enter %u (%p).",
->>>>>>> 3fa74d4a
-        QUIC_TRACE_API_LISTENER_STOP,
-        Handle);
-
-    if (Handle != NULL && Handle->Type == QUIC_HANDLE_TYPE_LISTENER) {
-#pragma prefast(suppress: __WARNING_25024, "Pointer cast already validated.")
-        QUIC_LISTENER* Listener = (QUIC_LISTENER*)Handle;
-        if (Listener->Binding != NULL) {
-            QuicBindingUnregisterListener(Listener->Binding, Listener);
-            QuicLibraryReleaseBinding(Listener->Binding);
-            Listener->Binding = NULL;
-
-            QuicRundownReleaseAndWait(&Listener->Rundown);
-<<<<<<< HEAD
-            QuicTraceEvent(ListenerStopped, "[list][%p] Stopped", Listener);
-        }
-    }
-
-    QuicTraceEvent(ApiExit, "[ api] Exit");
-=======
-            QuicTraceEvent(
-                ListenerStopped,
-                "[list][%p] Stopped",
-                Listener);
-        }
-    }
-
-    QuicTraceEvent(
-        ApiExit,
-        "[ api] Exit");
->>>>>>> 3fa74d4a
-}
-
-_IRQL_requires_max_(DISPATCH_LEVEL)
-void
-QuicListenerTraceRundown(
-    _In_ QUIC_LISTENER* Listener
-    )
-{
-<<<<<<< HEAD
-    QuicTraceEvent(ListenerRundown, "[list][%p] Rundown, Session=%p", Listener, Listener->Session);
-    if (Listener->Binding != NULL) {
-        QuicTraceEvent(ListenerStarted, "[list][%p] Started, Binding=%p, LocalAddr=%!SOCKADDR!",
-=======
-    QuicTraceEvent(
-        ListenerRundown,
-        "[list][%p] Rundown, Session=%p",
-        Listener,
-        Listener->Session);
-    if (Listener->Binding != NULL) {
-        QuicTraceEvent(
-            ListenerStarted,
-            "[list][%p] Started, Binding=%p, LocalAddr=%!SOCKADDR!",
->>>>>>> 3fa74d4a
-            Listener,
-            Listener->Binding, CLOG_BYTEARRAY(LOG_ADDR_LEN(Listener->LocalAddress), (uint8_t*)&Listener->LocalAddress));
-    }
-}
-
-_IRQL_requires_max_(PASSIVE_LEVEL)
-QUIC_STATUS
-QuicListenerIndicateEvent(
-    _In_ QUIC_LISTENER* Listener,
-    _Inout_ QUIC_LISTENER_EVENT* Event
-    )
-{
-    QUIC_FRE_ASSERT(Listener->ClientCallbackHandler);
-    uint64_t StartTime = QuicTimeUs64();
-    QUIC_STATUS Status =
-        Listener->ClientCallbackHandler(
-            (HQUIC)Listener,
-            Listener->ClientContext,
-            Event);
-    uint64_t EndTime = QuicTimeUs64();
-    if (EndTime - StartTime > QUIC_MAX_CALLBACK_TIME_WARNING) {
-        QuicTraceLogWarning(
-            ListenerExcessiveAppCallback,
-            "[list][%p] App took excessive time (%llu us) in callback.",
-            Listener,
-            (EndTime - StartTime));
-        QUIC_TEL_ASSERTMSG_ARGS(
-            EndTime - StartTime < QUIC_MAX_CALLBACK_TIME_ERROR,
-            "App extremely long time in listener callback",
-            Listener->Session->Registration->AppName,
-            Event->Type, 0);
-    }
-    return Status;
-}
-
-_IRQL_requires_max_(PASSIVE_LEVEL)
-QUIC_STATUS
-QuicListenerClaimConnection(
-    _In_ QUIC_LISTENER* Listener,
-    _In_ QUIC_CONNECTION* Connection,
-    _In_ const QUIC_NEW_CONNECTION_INFO* Info,
-    _Out_ QUIC_SEC_CONFIG** SecConfig
-    )
-{
-    QUIC_DBG_ASSERT(Listener != NULL);
-    QUIC_DBG_ASSERT(Connection->State.ExternalOwner == FALSE);
-
-    //
-    // Internally, the connection matches the listener. Update the associated
-    // connection state. Next, call up to the application layer to accept the
-    // connection and return the server certificate.
-    //
-
-    QuicSessionRegisterConnection(Listener->Session, Connection);
-
-    QUIC_LISTENER_EVENT Event;
-    Event.Type = QUIC_LISTENER_EVENT_NEW_CONNECTION;
-    Event.NEW_CONNECTION.Info = Info;
-    Event.NEW_CONNECTION.Connection = (HQUIC)Connection;
-    Event.NEW_CONNECTION.SecurityConfig = NULL;
-
-    QuicSessionAttachSilo(Listener->Session);
-
-    QuicTraceLogVerbose(
-        ListenerIndicateNewConnection,
-        "[list][%p] Indicating NEW_CONNECTION",
-        Listener);
-    QUIC_STATUS Status = QuicListenerIndicateEvent(Listener, &Event);
-
-    QuicSessionDetachSilo();
-
-    if (Status == QUIC_STATUS_PENDING) {
-        QuicTraceLogVerbose(
-            ListenerNewConnectionPending,
-            "[list][%p] App indicate pending NEW_CONNECTION",
-            Listener);
-        QUIC_DBG_ASSERT(Event.NEW_CONNECTION.SecurityConfig == NULL);
-        *SecConfig = NULL;
-    } else if (QUIC_FAILED(Status)) {
-<<<<<<< HEAD
-        QuicTraceEvent(ListenerErrorStatus, "[list][%p] ERROR, %d, %s.", Listener, Status, "NEW_CONNECTION callback");
-        goto Exit;
-    } else if (Event.NEW_CONNECTION.SecurityConfig == NULL) {
-        QuicTraceEvent(ListenerError, "[list][%p] ERROR, %s.", Listener, "NEW_CONNECTION callback didn't set SecConfig");
-=======
-        QuicTraceEvent(
-            ListenerErrorStatus,
-            "[list][%p] ERROR, %u, %s.",
-            Listener,
-            Status,
-            "NEW_CONNECTION callback");
-        goto Exit;
-    } else if (Event.NEW_CONNECTION.SecurityConfig == NULL) {
-        QuicTraceEvent(
-            ListenerError,
-            "[list][%p] ERROR, %s.",
-            Listener,
-            "NEW_CONNECTION callback didn't set SecConfig");
->>>>>>> 3fa74d4a
-        Status = QUIC_STATUS_INVALID_PARAMETER;
-        goto Exit;
-    } else {
-        QuicTraceLogVerbose(
-            ListenerNewConnectionAccepted,
-            "[list][%p] App accepted NEW_CONNECTION",
-            Listener);
-        *SecConfig = Event.NEW_CONNECTION.SecurityConfig;
-    }
-
-    //
-    // The application layer has accepted the connection and provided a
-    // server certificate.
-    //
-    QUIC_FRE_ASSERTMSG(
-        Connection->ClientCallbackHandler != NULL,
-        "App MUST set callback handler!");
-
-    Connection->State.ExternalOwner = TRUE;
-    Connection->State.ListenerAccepted = TRUE;
-
-    if (!QuicConnGenerateNewSourceCid(Connection, TRUE)) {
-        Event.NEW_CONNECTION.SecurityConfig = NULL;
-        Status = QUIC_STATUS_OUT_OF_MEMORY;
-        goto Exit;
-    }
-
-    if (Event.NEW_CONNECTION.SecurityConfig != NULL) {
-        (void)QuicTlsSecConfigAddRef(Event.NEW_CONNECTION.SecurityConfig);
-    }
-    Connection->State.UpdateWorker = TRUE;
-
-Exit:
-
-    if (Status != QUIC_STATUS_PENDING && QUIC_FAILED(Status)) {
-        QuicSessionUnregisterConnection(Connection);
-    }
-
-    return Status;
-}
-
-_IRQL_requires_max_(PASSIVE_LEVEL)
-QUIC_CONNECTION_ACCEPT_RESULT
-QuicListenerAcceptConnection(
-    _In_ QUIC_LISTENER* Listener,
-    _In_ QUIC_CONNECTION* Connection,
-    _In_ const QUIC_NEW_CONNECTION_INFO* Info,
-    _Out_ QUIC_SEC_CONFIG** SecConfig
-    )
-{
-    QUIC_CONNECTION_ACCEPT_RESULT AcceptResult =
-        QuicRegistrationAcceptConnection(
-            Listener->Session->Registration,
-            Connection);
-    if (AcceptResult != QUIC_CONNECTION_ACCEPT) {
-        goto Error;
-    }
-
-    QUIC_STATUS Status =
-        QuicListenerClaimConnection(
-            Listener,
-            Connection,
-            Info,
-            SecConfig);
-    if (Status != QUIC_STATUS_PENDING) {
-        if (QUIC_FAILED(Status)) {
-            QUIC_TEL_ASSERTMSG(*SecConfig == NULL, "App failed AND provided a sec config?");
-            goto Error;
-        } else if (*SecConfig == NULL) {
-            QuicTraceLogConnVerbose(
-                NoSecurityConfigAvailable,
-                Connection,
-                "No security config was provided by the app.");
-            goto Error;
-        }
-    }
-
-    Listener->TotalAcceptedConnections++;
-    return QUIC_CONNECTION_ACCEPT;
-
-Error:
-
-    *SecConfig = NULL;
-    Listener->TotalRejectedConnections++;
-    return QUIC_CONNECTION_REJECT_APP;
-}
-
-_IRQL_requires_max_(PASSIVE_LEVEL)
-QUIC_STATUS
-QuicListenerParamSet(
-    _In_ QUIC_LISTENER* Listener,
-    _In_ uint32_t Param,
-    _In_ uint32_t BufferLength,
-    _In_reads_bytes_(BufferLength)
-        const void* Buffer
-    )
-{
-    QUIC_STATUS Status;
-
-    UNREFERENCED_PARAMETER(Listener);
-    UNREFERENCED_PARAMETER(BufferLength);
-    UNREFERENCED_PARAMETER(Buffer);
-
-    switch (Param) {
-
-    default:
-        Status = QUIC_STATUS_INVALID_PARAMETER;
-        break;
-    }
-
-    return Status;
-}
-
-_IRQL_requires_max_(PASSIVE_LEVEL)
-QUIC_STATUS
-QuicListenerParamGet(
-    _In_ QUIC_LISTENER* Listener,
-    _In_ uint32_t Param,
-    _Inout_ uint32_t* BufferLength,
-    _Out_writes_bytes_opt_(*BufferLength)
-        void* Buffer
-    )
-{
-    QUIC_STATUS Status;
-
-    switch (Param) {
-
-    case QUIC_PARAM_LISTENER_LOCAL_ADDRESS:
-
-        if (*BufferLength < sizeof(QUIC_ADDR)) {
-            *BufferLength = sizeof(QUIC_ADDR);
-            Status = QUIC_STATUS_BUFFER_TOO_SMALL;
-            break;
-        }
-
-        if (Buffer == NULL) {
-            Status = QUIC_STATUS_INVALID_PARAMETER;
-            break;
-        }
-
-        *BufferLength = sizeof(QUIC_ADDR);
-        QuicCopyMemory(Buffer, &Listener->LocalAddress, sizeof(QUIC_ADDR));
-
-        Status = QUIC_STATUS_SUCCESS;
-        break;
-
-    case QUIC_PARAM_LISTENER_STATS:
-
-        if (*BufferLength < sizeof(QUIC_LISTENER_STATISTICS)) {
-            *BufferLength = sizeof(QUIC_LISTENER_STATISTICS);
-            Status = QUIC_STATUS_BUFFER_TOO_SMALL;
-            break;
-        }
-
-        if (Buffer == NULL) {
-            Status = QUIC_STATUS_INVALID_PARAMETER;
-            break;
-        }
-
-        *BufferLength = sizeof(QUIC_LISTENER_STATISTICS);
-        QUIC_LISTENER_STATISTICS* Stats = (QUIC_LISTENER_STATISTICS*)Buffer;
-
-        Stats->TotalAcceptedConnections = Listener->TotalAcceptedConnections;
-        Stats->TotalRejectedConnections = Listener->TotalRejectedConnections;
-
-        Stats->Binding.Recv.DroppedPackets = Listener->Binding->Stats.Recv.DroppedPackets;
-
-        Status = QUIC_STATUS_SUCCESS;
-        break;
-
-    default:
-        Status = QUIC_STATUS_INVALID_PARAMETER;
-        break;
-    }
-
-    return Status;
-}
+/*++
+
+    Copyright (c) Microsoft Corporation.
+    Licensed under the MIT License.
+
+Abstract:
+
+    QUIC Listener API and Logic
+
+--*/
+
+#include "precomp.h"
+#include "listener.c.clog.h"
+
+_IRQL_requires_max_(PASSIVE_LEVEL)
+QUIC_STATUS
+QUIC_API
+MsQuicListenerOpen(
+    _In_ _Pre_defensive_ HQUIC SessionHandle,
+    _In_ _Pre_defensive_ QUIC_LISTENER_CALLBACK_HANDLER Handler,
+    _In_opt_ void* Context,
+    _Outptr_ _At_(*NewListener, __drv_allocatesMem(Mem)) _Pre_defensive_
+        HQUIC *NewListener
+    )
+{
+    QUIC_STATUS Status;
+    QUIC_SESSION* Session;
+    QUIC_LISTENER* Listener = NULL;
+
+    QuicTraceEvent(
+        ApiEnter,
+        "[ api] Enter %u (%p).",
+        QUIC_TRACE_API_LISTENER_OPEN,
+        SessionHandle);
+
+    if (SessionHandle == NULL ||
+        SessionHandle->Type != QUIC_HANDLE_TYPE_SESSION ||
+        NewListener == NULL ||
+        Handler == NULL) {
+        Status = QUIC_STATUS_INVALID_PARAMETER;
+        goto Error;
+    }
+
+    Session = (QUIC_SESSION*)SessionHandle;
+
+    Listener = QUIC_ALLOC_NONPAGED(sizeof(QUIC_LISTENER));
+    if (Listener == NULL) {
+        QuicTraceEvent(
+            AllocFailure,
+            "Allocation of '%s' failed. (%llu bytes)",
+            "listener",
+            sizeof(QUIC_LISTENER));
+        Status = QUIC_STATUS_OUT_OF_MEMORY;
+        goto Error;
+    }
+
+    QuicZeroMemory(Listener, sizeof(QUIC_LISTENER));
+    Listener->Type = QUIC_HANDLE_TYPE_LISTENER;
+    Listener->Session = Session;
+    Listener->ClientCallbackHandler = Handler;
+    Listener->ClientContext = Context;
+    QuicRundownInitializeDisabled(&Listener->Rundown);
+
+#pragma prefast(suppress: __WARNING_6031, "Will always succeed.")
+    QuicRundownAcquire(&Session->Rundown);
+
+    QuicTraceEvent(
+        ListenerCreated,
+        "[list][%p] Created, Session=%p",
+        Listener,
+        Listener->Session);
+    *NewListener = (HQUIC)Listener;
+    Status = QUIC_STATUS_SUCCESS;
+
+Error:
+
+    if (QUIC_FAILED(Status)) {
+
+        if (Listener != NULL) {
+            QUIC_FREE(Listener);
+        }
+    }
+
+    QuicTraceEvent(
+        ApiExitStatus,
+        "[ api] Exit %u",
+        Status);
+
+    return Status;
+}
+
+_IRQL_requires_max_(PASSIVE_LEVEL)
+void
+QUIC_API
+MsQuicListenerClose(
+    _In_ _Pre_defensive_ __drv_freesMem(Mem)
+        HQUIC Handle
+    )
+{
+    if (Handle == NULL) {
+        return;
+    }
+
+    QUIC_TEL_ASSERT(Handle->Type == QUIC_HANDLE_TYPE_LISTENER);
+    _Analysis_assume_(Handle->Type == QUIC_HANDLE_TYPE_LISTENER);
+    if (Handle->Type != QUIC_HANDLE_TYPE_LISTENER) {
+        return;
+    }
+
+    QuicTraceEvent(
+        ApiEnter,
+        "[ api] Enter %u (%p).",
+        QUIC_TRACE_API_LISTENER_CLOSE,
+        Handle);
+
+#pragma prefast(suppress: __WARNING_25024, "Pointer cast already validated.")
+    QUIC_LISTENER* Listener = (QUIC_LISTENER*)Handle;
+    QUIC_SESSION* Session = Listener->Session;
+
+    //
+    // Make sure the listener has unregistered from the binding.
+    //
+    MsQuicListenerStop(Handle);
+
+    QuicRundownUninitialize(&Listener->Rundown);
+    QUIC_FREE(Listener);
+
+    QuicTraceEvent(
+        ListenerDestroyed,
+        "[list][%p] Destroyed",
+        Listener);
+    QuicRundownRelease(&Session->Rundown);
+
+    QuicTraceEvent(
+        ApiExit,
+        "[ api] Exit");
+}
+
+_IRQL_requires_max_(PASSIVE_LEVEL)
+QUIC_STATUS
+QUIC_API
+MsQuicListenerStart(
+    _In_ _Pre_defensive_ HQUIC Handle,
+    _In_opt_ const QUIC_ADDR * LocalAddress
+    )
+{
+    QUIC_STATUS Status;
+    QUIC_LISTENER* Listener;
+    BOOLEAN PortUnspecified;
+    QUIC_ADDR BindingLocalAddress = {0};
+
+    QuicTraceEvent(
+        ApiEnter,
+        "[ api] Enter %u (%p).",
+        QUIC_TRACE_API_LISTENER_START,
+        Handle);
+
+    if (Handle == NULL ||
+        Handle->Type != QUIC_HANDLE_TYPE_LISTENER) {
+        Status = QUIC_STATUS_INVALID_PARAMETER;
+        goto Exit;
+    }
+
+    if (LocalAddress && !QuicAddrIsValid(LocalAddress)) {
+        Status = QUIC_STATUS_INVALID_PARAMETER;
+        goto Exit;
+    }
+
+    Status = QUIC_STATUS_SUCCESS;
+#pragma prefast(suppress: __WARNING_25024, "Pointer cast already validated.")
+    Listener = (QUIC_LISTENER*)Handle;
+
+    if (Listener->Binding) {
+        Status = QUIC_STATUS_INVALID_STATE;
+        goto Exit;
+    }
+
+    if (LocalAddress != NULL) {
+        QuicCopyMemory(&Listener->LocalAddress, LocalAddress, sizeof(QUIC_ADDR));
+        Listener->WildCard = QuicAddrIsWildCard(LocalAddress);
+        PortUnspecified = QuicAddrGetPort(LocalAddress) == 0;
+    } else {
+        QuicZeroMemory(&Listener->LocalAddress, sizeof(Listener->LocalAddress));
+        Listener->WildCard = TRUE;
+        PortUnspecified = TRUE;
+    }
+
+    //
+    // Listeners always grab the dual-mode wildcard binding for the specified
+    // (if available) UDP port and then manually filter on the specific address
+    // (if available) at the QUIC layer.
+    //
+    QuicAddrSetFamily(&BindingLocalAddress, AF_INET6);
+    QuicAddrSetPort(&BindingLocalAddress,
+        PortUnspecified ? 0 : QuicAddrGetPort(LocalAddress));
+
+    QuicLibraryOnListenerRegistered(Listener);
+
+    QUIC_TEL_ASSERT(Listener->Binding == NULL);
+    Status =
+        QuicLibraryGetBinding(
+            Listener->Session,
+            TRUE,           // Listeners always share the binding.
+            TRUE,
+            &BindingLocalAddress,
+            NULL,
+            &Listener->Binding);
+    if (QUIC_FAILED(Status)) {
+        QuicTraceEvent(
+            ListenerErrorStatus,
+            "[list][%p] ERROR, %u, %s.",
+            Listener,
+            Status,
+            "Get binding");
+        goto Error;
+    }
+
+    QuicRundownReInitialize(&Listener->Rundown);
+
+    if (!QuicBindingRegisterListener(Listener->Binding, Listener)) {
+        QuicTraceEvent(
+            ListenerError,
+            "[list][%p] ERROR, %s.",
+            Listener,
+            "Register with binding");
+        QuicRundownRelease(&Listener->Rundown);
+        Status = QUIC_STATUS_INVALID_STATE;
+        goto Error;
+    }
+
+    if (PortUnspecified) {
+        QuicDataPathBindingGetLocalAddress(
+            Listener->Binding->DatapathBinding,
+            &BindingLocalAddress);
+        QuicAddrSetPort(
+            &Listener->LocalAddress,
+            QuicAddrGetPort(&BindingLocalAddress));
+    }
+
+    QuicTraceEvent(
+        ListenerStarted,
+        "[list][%p] Started, Binding=%p, LocalAddr=%!SOCKADDR!",
+        Listener,
+        Listener->Binding,
+        CLOG_BYTEARRAY(LOG_ADDR_LEN(Listener->LocalAddress), (uint8_t*)&Listener->LocalAddress));
+
+Error:
+
+    if (QUIC_FAILED(Status)) {
+        if (Listener->Binding != NULL) {
+            QuicLibraryReleaseBinding(Listener->Binding);
+            Listener->Binding = NULL;
+        }
+    }
+
+Exit:
+
+    QuicTraceEvent(
+        ApiExitStatus,
+        "[ api] Exit %u",
+        Status);
+
+    return Status;
+}
+
+_IRQL_requires_max_(PASSIVE_LEVEL)
+void
+QUIC_API
+MsQuicListenerStop(
+    _In_ _Pre_defensive_ HQUIC Handle
+    )
+{
+    QuicTraceEvent(
+        ApiEnter,
+        "[ api] Enter %u (%p).",
+        QUIC_TRACE_API_LISTENER_STOP,
+        Handle);
+
+    if (Handle != NULL && Handle->Type == QUIC_HANDLE_TYPE_LISTENER) {
+#pragma prefast(suppress: __WARNING_25024, "Pointer cast already validated.")
+        QUIC_LISTENER* Listener = (QUIC_LISTENER*)Handle;
+        if (Listener->Binding != NULL) {
+            QuicBindingUnregisterListener(Listener->Binding, Listener);
+            QuicLibraryReleaseBinding(Listener->Binding);
+            Listener->Binding = NULL;
+
+            QuicRundownReleaseAndWait(&Listener->Rundown);
+            QuicTraceEvent(
+                ListenerStopped,
+                "[list][%p] Stopped",
+                Listener);
+        }
+    }
+
+    QuicTraceEvent(
+        ApiExit,
+        "[ api] Exit");
+}
+
+_IRQL_requires_max_(DISPATCH_LEVEL)
+void
+QuicListenerTraceRundown(
+    _In_ QUIC_LISTENER* Listener
+    )
+{
+    QuicTraceEvent(
+        ListenerRundown,
+        "[list][%p] Rundown, Session=%p",
+        Listener,
+        Listener->Session);
+    if (Listener->Binding != NULL) {
+        QuicTraceEvent(
+            ListenerStarted,
+            "[list][%p] Started, Binding=%p, LocalAddr=%!SOCKADDR!",
+            Listener,
+            Listener->Binding,
+            CLOG_BYTEARRAY(LOG_ADDR_LEN(Listener->LocalAddress), (uint8_t*)&Listener->LocalAddress));
+    }
+}
+
+_IRQL_requires_max_(PASSIVE_LEVEL)
+QUIC_STATUS
+QuicListenerIndicateEvent(
+    _In_ QUIC_LISTENER* Listener,
+    _Inout_ QUIC_LISTENER_EVENT* Event
+    )
+{
+    QUIC_FRE_ASSERT(Listener->ClientCallbackHandler);
+    uint64_t StartTime = QuicTimeUs64();
+    QUIC_STATUS Status =
+        Listener->ClientCallbackHandler(
+            (HQUIC)Listener,
+            Listener->ClientContext,
+            Event);
+    uint64_t EndTime = QuicTimeUs64();
+    if (EndTime - StartTime > QUIC_MAX_CALLBACK_TIME_WARNING) {
+        QuicTraceLogWarning(
+            ListenerExcessiveAppCallback,
+            "[list][%p] App took excessive time (%llu us) in callback.",
+            Listener,
+            (EndTime - StartTime));
+        QUIC_TEL_ASSERTMSG_ARGS(
+            EndTime - StartTime < QUIC_MAX_CALLBACK_TIME_ERROR,
+            "App extremely long time in listener callback",
+            Listener->Session->Registration->AppName,
+            Event->Type, 0);
+    }
+    return Status;
+}
+
+_IRQL_requires_max_(PASSIVE_LEVEL)
+QUIC_STATUS
+QuicListenerClaimConnection(
+    _In_ QUIC_LISTENER* Listener,
+    _In_ QUIC_CONNECTION* Connection,
+    _In_ const QUIC_NEW_CONNECTION_INFO* Info,
+    _Out_ QUIC_SEC_CONFIG** SecConfig
+    )
+{
+    QUIC_DBG_ASSERT(Listener != NULL);
+    QUIC_DBG_ASSERT(Connection->State.ExternalOwner == FALSE);
+
+    //
+    // Internally, the connection matches the listener. Update the associated
+    // connection state. Next, call up to the application layer to accept the
+    // connection and return the server certificate.
+    //
+
+    QuicSessionRegisterConnection(Listener->Session, Connection);
+
+    QUIC_LISTENER_EVENT Event;
+    Event.Type = QUIC_LISTENER_EVENT_NEW_CONNECTION;
+    Event.NEW_CONNECTION.Info = Info;
+    Event.NEW_CONNECTION.Connection = (HQUIC)Connection;
+    Event.NEW_CONNECTION.SecurityConfig = NULL;
+
+    QuicSessionAttachSilo(Listener->Session);
+
+    QuicTraceLogVerbose(
+        ListenerIndicateNewConnection,
+        "[list][%p] Indicating NEW_CONNECTION",
+        Listener);
+    QUIC_STATUS Status = QuicListenerIndicateEvent(Listener, &Event);
+
+    QuicSessionDetachSilo();
+
+    if (Status == QUIC_STATUS_PENDING) {
+        QuicTraceLogVerbose(
+            ListenerNewConnectionPending,
+            "[list][%p] App indicate pending NEW_CONNECTION",
+            Listener);
+        QUIC_DBG_ASSERT(Event.NEW_CONNECTION.SecurityConfig == NULL);
+        *SecConfig = NULL;
+    } else if (QUIC_FAILED(Status)) {
+        QuicTraceEvent(
+            ListenerErrorStatus,
+            "[list][%p] ERROR, %u, %s.",
+            Listener,
+            Status,
+            "NEW_CONNECTION callback");
+        goto Exit;
+    } else if (Event.NEW_CONNECTION.SecurityConfig == NULL) {
+        QuicTraceEvent(
+            ListenerError,
+            "[list][%p] ERROR, %s.",
+            Listener,
+            "NEW_CONNECTION callback didn't set SecConfig");
+        Status = QUIC_STATUS_INVALID_PARAMETER;
+        goto Exit;
+    } else {
+        QuicTraceLogVerbose(
+            ListenerNewConnectionAccepted,
+            "[list][%p] App accepted NEW_CONNECTION",
+            Listener);
+        *SecConfig = Event.NEW_CONNECTION.SecurityConfig;
+    }
+
+    //
+    // The application layer has accepted the connection and provided a
+    // server certificate.
+    //
+    QUIC_FRE_ASSERTMSG(
+        Connection->ClientCallbackHandler != NULL,
+        "App MUST set callback handler!");
+
+    Connection->State.ExternalOwner = TRUE;
+    Connection->State.ListenerAccepted = TRUE;
+
+    if (!QuicConnGenerateNewSourceCid(Connection, TRUE)) {
+        Event.NEW_CONNECTION.SecurityConfig = NULL;
+        Status = QUIC_STATUS_OUT_OF_MEMORY;
+        goto Exit;
+    }
+
+    if (Event.NEW_CONNECTION.SecurityConfig != NULL) {
+        (void)QuicTlsSecConfigAddRef(Event.NEW_CONNECTION.SecurityConfig);
+    }
+    Connection->State.UpdateWorker = TRUE;
+
+Exit:
+
+    if (Status != QUIC_STATUS_PENDING && QUIC_FAILED(Status)) {
+        QuicSessionUnregisterConnection(Connection);
+    }
+
+    return Status;
+}
+
+_IRQL_requires_max_(PASSIVE_LEVEL)
+QUIC_CONNECTION_ACCEPT_RESULT
+QuicListenerAcceptConnection(
+    _In_ QUIC_LISTENER* Listener,
+    _In_ QUIC_CONNECTION* Connection,
+    _In_ const QUIC_NEW_CONNECTION_INFO* Info,
+    _Out_ QUIC_SEC_CONFIG** SecConfig
+    )
+{
+    QUIC_CONNECTION_ACCEPT_RESULT AcceptResult =
+        QuicRegistrationAcceptConnection(
+            Listener->Session->Registration,
+            Connection);
+    if (AcceptResult != QUIC_CONNECTION_ACCEPT) {
+        goto Error;
+    }
+
+    QUIC_STATUS Status =
+        QuicListenerClaimConnection(
+            Listener,
+            Connection,
+            Info,
+            SecConfig);
+    if (Status != QUIC_STATUS_PENDING) {
+        if (QUIC_FAILED(Status)) {
+            QUIC_TEL_ASSERTMSG(*SecConfig == NULL, "App failed AND provided a sec config?");
+            goto Error;
+        } else if (*SecConfig == NULL) {
+            QuicTraceLogConnVerbose(
+                NoSecurityConfigAvailable,
+                Connection,
+                "No security config was provided by the app.");
+            goto Error;
+        }
+    }
+
+    Listener->TotalAcceptedConnections++;
+    return QUIC_CONNECTION_ACCEPT;
+
+Error:
+
+    *SecConfig = NULL;
+    Listener->TotalRejectedConnections++;
+    return QUIC_CONNECTION_REJECT_APP;
+}
+
+_IRQL_requires_max_(PASSIVE_LEVEL)
+QUIC_STATUS
+QuicListenerParamSet(
+    _In_ QUIC_LISTENER* Listener,
+    _In_ uint32_t Param,
+    _In_ uint32_t BufferLength,
+    _In_reads_bytes_(BufferLength)
+        const void* Buffer
+    )
+{
+    QUIC_STATUS Status;
+
+    UNREFERENCED_PARAMETER(Listener);
+    UNREFERENCED_PARAMETER(BufferLength);
+    UNREFERENCED_PARAMETER(Buffer);
+
+    switch (Param) {
+
+    default:
+        Status = QUIC_STATUS_INVALID_PARAMETER;
+        break;
+    }
+
+    return Status;
+}
+
+_IRQL_requires_max_(PASSIVE_LEVEL)
+QUIC_STATUS
+QuicListenerParamGet(
+    _In_ QUIC_LISTENER* Listener,
+    _In_ uint32_t Param,
+    _Inout_ uint32_t* BufferLength,
+    _Out_writes_bytes_opt_(*BufferLength)
+        void* Buffer
+    )
+{
+    QUIC_STATUS Status;
+
+    switch (Param) {
+
+    case QUIC_PARAM_LISTENER_LOCAL_ADDRESS:
+
+        if (*BufferLength < sizeof(QUIC_ADDR)) {
+            *BufferLength = sizeof(QUIC_ADDR);
+            Status = QUIC_STATUS_BUFFER_TOO_SMALL;
+            break;
+        }
+
+        if (Buffer == NULL) {
+            Status = QUIC_STATUS_INVALID_PARAMETER;
+            break;
+        }
+
+        *BufferLength = sizeof(QUIC_ADDR);
+        QuicCopyMemory(Buffer, &Listener->LocalAddress, sizeof(QUIC_ADDR));
+
+        Status = QUIC_STATUS_SUCCESS;
+        break;
+
+    case QUIC_PARAM_LISTENER_STATS:
+
+        if (*BufferLength < sizeof(QUIC_LISTENER_STATISTICS)) {
+            *BufferLength = sizeof(QUIC_LISTENER_STATISTICS);
+            Status = QUIC_STATUS_BUFFER_TOO_SMALL;
+            break;
+        }
+
+        if (Buffer == NULL) {
+            Status = QUIC_STATUS_INVALID_PARAMETER;
+            break;
+        }
+
+        *BufferLength = sizeof(QUIC_LISTENER_STATISTICS);
+        QUIC_LISTENER_STATISTICS* Stats = (QUIC_LISTENER_STATISTICS*)Buffer;
+
+        Stats->TotalAcceptedConnections = Listener->TotalAcceptedConnections;
+        Stats->TotalRejectedConnections = Listener->TotalRejectedConnections;
+
+        Stats->Binding.Recv.DroppedPackets = Listener->Binding->Stats.Recv.DroppedPackets;
+
+        Status = QUIC_STATUS_SUCCESS;
+        break;
+
+    default:
+        Status = QUIC_STATUS_INVALID_PARAMETER;
+        break;
+    }
+
+    return Status;
+}