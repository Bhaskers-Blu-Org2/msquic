/*++

    Copyright (c) Microsoft Corporation.
    Licensed under the MIT License.

Abstract:

    This file contains all the state and logic for the cryptographic handshake.
    This abstracts dealing with TLS 1.3 messages, as a multiple, serial streams
    of bytes. Each stream of bytes is secured with a different encryption key.

    QUIC_CRYPTO represents the multiple streams as a single contiguous buffer
    internally, and keeps tracks of the offsets at which each different stream
    starts (and therefore where the previous stream ends).

    Many of the internals of QUIC_CRYPTO are similar to QUIC_STREAM. This
    includes ACK tracking and receive buffer reassembly.

--*/

#include "precomp.h"
#include "crypto.c.clog.h"

QUIC_TLS_PROCESS_COMPLETE_CALLBACK QuicTlsProcessDataCompleteCallback;
QUIC_TLS_RECEIVE_TP_CALLBACK QuicConnReceiveTP;

_IRQL_requires_max_(PASSIVE_LEVEL)
void
QuicCryptoDumpSendState(
    _In_ QUIC_CRYPTO* Crypto
    )
{
    if (QuicTraceLogVerboseEnabled()) {

        QUIC_CONNECTION* Connection = QuicCryptoGetConnection(Crypto);

        QuicTraceLogConnVerbose(
            CryptoDump,
            Connection,
            "QS:%u MAX:%u UNA:%u NXT:%u RECOV:%u-%u",
            Crypto->TlsState.BufferTotalLength,
            Crypto->MaxSentLength,
            Crypto->UnAckedOffset,
            Crypto->NextSendOffset,
            Crypto->InRecovery ? Crypto->RecoveryNextOffset : 0,
            Crypto->InRecovery ? Crypto->RecoveryEndOffset : 0);

        uint64_t UnAcked = Crypto->UnAckedOffset;
        uint32_t i = 0;
        QUIC_SUBRANGE* Sack;
        while ((Sack = QuicRangeGetSafe(&Crypto->SparseAckRanges, i++)) != NULL) {
            QuicTraceLogConnVerbose(
                CryptoDumpUnacked,
                Connection,
                "  unACKed: [%llu, %llu]",
                UnAcked,
                Sack->Low);
            UnAcked = Sack->Low + Sack->Count;
        }
        if (UnAcked < (uint64_t)Crypto->MaxSentLength) {
            QuicTraceLogConnVerbose(
                CryptoDumpUnacked2,
                Connection,
                "  unACKed: [%llu, %u]",
                UnAcked,
                Crypto->MaxSentLength);
        }

        QUIC_DBG_ASSERT(Crypto->UnAckedOffset <= Crypto->NextSendOffset);
    }
}

_IRQL_requires_max_(PASSIVE_LEVEL)
QUIC_STATUS
QuicCryptoInitialize(
    _Inout_ QUIC_CRYPTO* Crypto
    )
{
    QUIC_STATUS Status;
    QUIC_CONNECTION* Connection = QuicCryptoGetConnection(Crypto);
    uint16_t SendBufferLength =
        QuicConnIsServer(Connection) ?
            QUIC_MAX_TLS_SERVER_SEND_BUFFER : QUIC_MAX_TLS_CLIENT_SEND_BUFFER;
    uint16_t InitialRecvBufferLength =
        QuicConnIsServer(Connection) ?
            QUIC_MAX_TLS_CLIENT_SEND_BUFFER : QUIC_DEFAULT_STREAM_RECV_BUFFER_SIZE;
    const uint8_t* HandshakeCid;
    uint8_t HandshakeCidLength;
    BOOLEAN SparseAckRangesInitialized = FALSE;
    BOOLEAN RecvBufferInitialized = FALSE;

    QUIC_PASSIVE_CODE();

    QuicZeroMemory(Crypto, sizeof(QUIC_CRYPTO));

    Crypto->TlsState.BufferAllocLength = SendBufferLength;
    Crypto->TlsState.Buffer = QUIC_ALLOC_NONPAGED(SendBufferLength);
    if (Crypto->TlsState.Buffer == NULL) {
<<<<<<< HEAD
        QuicTraceEvent(AllocFailure, "Allocation of '%s' failed. (%llu bytes)", "crypto send buffer", SendBufferLength);
=======
        QuicTraceEvent(
            AllocFailure,
            "Allocation of '%s' failed. (%llu bytes)",
            "crypto send buffer",
            SendBufferLength);
>>>>>>> 3fa74d4a
        Status = QUIC_STATUS_OUT_OF_MEMORY;
        goto Exit;
    }

    Status =
        QuicRangeInitialize(
            QUIC_MAX_RANGE_ALLOC_SIZE,
            &Crypto->SparseAckRanges);
    if (QUIC_FAILED(Status)) {
        goto Exit;
    }
    SparseAckRangesInitialized = TRUE;

    Status =
        QuicRecvBufferInitialize(
            &Crypto->RecvBuffer,
            InitialRecvBufferLength,
            QUIC_DEFAULT_STREAM_FC_WINDOW_SIZE / 2,
            TRUE);
    if (QUIC_FAILED(Status)) {
        goto Exit;
    }
    RecvBufferInitialized = TRUE;

    if (QuicConnIsServer(Connection)) {
        QUIC_DBG_ASSERT(Connection->SourceCids.Next != NULL);
        QUIC_CID_HASH_ENTRY* SourceCid =
            QUIC_CONTAINING_RECORD(
                Connection->SourceCids.Next,
                QUIC_CID_HASH_ENTRY,
                Link);

        HandshakeCid = SourceCid->CID.Data;
        HandshakeCidLength = SourceCid->CID.Length;

    } else {
        QUIC_DBG_ASSERT(!QuicListIsEmpty(&Connection->DestCids));
        QUIC_CID_QUIC_LIST_ENTRY* DestCid =
            QUIC_CONTAINING_RECORD(
                Connection->DestCids.Flink,
                QUIC_CID_QUIC_LIST_ENTRY,
                Link);

        HandshakeCid = DestCid->CID.Data;
        HandshakeCidLength = DestCid->CID.Length;
    }

    Status =
        QuicPacketKeyCreateInitial(
            QuicConnIsServer(Connection),
            QuicInitialSaltVersion1,
            HandshakeCidLength,
            HandshakeCid,
            &Crypto->TlsState.ReadKeys[QUIC_PACKET_KEY_INITIAL],
            &Crypto->TlsState.WriteKeys[QUIC_PACKET_KEY_INITIAL]);
    if (QUIC_FAILED(Status)) {
<<<<<<< HEAD
        QuicTraceEvent(ConnErrorStatus, "[conn][%p] ERROR, %d, %s.", Connection, Status, "Creating initial keys");
=======
        QuicTraceEvent(
            ConnErrorStatus,
            "[conn][%p] ERROR, %u, %s.",
            Connection,
            Status,
            "Creating initial keys");
>>>>>>> 3fa74d4a
        goto Exit;
    }
    QUIC_DBG_ASSERT(Crypto->TlsState.ReadKeys[QUIC_PACKET_KEY_INITIAL] != NULL);
    QUIC_DBG_ASSERT(Crypto->TlsState.WriteKeys[QUIC_PACKET_KEY_INITIAL] != NULL);

    Crypto->Initialized = TRUE;

Exit:

    if (QUIC_FAILED(Status)) {
        for (uint8_t i = 0; i < QUIC_PACKET_KEY_COUNT; ++i) {
            QuicPacketKeyFree(Crypto->TlsState.ReadKeys[i]);
            Crypto->TlsState.ReadKeys[i] = NULL;
            QuicPacketKeyFree(Crypto->TlsState.WriteKeys[i]);
            Crypto->TlsState.WriteKeys[i] = NULL;
        }
        if (RecvBufferInitialized) {
            QuicRecvBufferUninitialize(&Crypto->RecvBuffer);
        }
        if (SparseAckRangesInitialized) {
            QuicRangeUninitialize(&Crypto->SparseAckRanges);
        }
        if (Crypto->TlsState.Buffer != NULL) {
            QUIC_FREE(Crypto->TlsState.Buffer);
            Crypto->TlsState.Buffer = NULL;
        }
    }

    return Status;
}

_IRQL_requires_max_(PASSIVE_LEVEL)
void
QuicCryptoUninitialize(
    _In_ QUIC_CRYPTO* Crypto
    )
{
    for (uint8_t i = 0; i < QUIC_PACKET_KEY_COUNT; ++i) {
        QuicPacketKeyFree(Crypto->TlsState.ReadKeys[i]);
        Crypto->TlsState.ReadKeys[i] = NULL;
        QuicPacketKeyFree(Crypto->TlsState.WriteKeys[i]);
        Crypto->TlsState.WriteKeys[i] = NULL;
    }
    if (Crypto->TLS != NULL) {
        QuicTlsUninitialize(Crypto->TLS);
        Crypto->TLS = NULL;
    }
    if (Crypto->Initialized) {
        QuicRecvBufferUninitialize(&Crypto->RecvBuffer);
        QuicRangeUninitialize(&Crypto->SparseAckRanges);
        QUIC_FREE(Crypto->TlsState.Buffer);
        Crypto->TlsState.Buffer = NULL;
        Crypto->Initialized = FALSE;
    }
}

_IRQL_requires_max_(PASSIVE_LEVEL)
QUIC_STATUS
QuicCryptoInitializeTls(
    _Inout_ QUIC_CRYPTO* Crypto,
    _In_ QUIC_SEC_CONFIG* SecConfig,
    _In_ const QUIC_TRANSPORT_PARAMETERS* Params
    )
{
    QUIC_STATUS Status;
    QUIC_TLS_CONFIG TlsConfig = { 0 };
    QUIC_CONNECTION* Connection = QuicCryptoGetConnection(Crypto);
    BOOLEAN IsServer = QuicConnIsServer(Connection);

    QUIC_DBG_ASSERT(Params != NULL);
    QUIC_DBG_ASSERT(SecConfig != NULL);
    QUIC_DBG_ASSERT(Connection->Session != NULL);
    QUIC_DBG_ASSERT(Connection->Session->TlsSession != NULL);

    TlsConfig.IsServer = IsServer;
    TlsConfig.TlsSession = Connection->Session->TlsSession;
    if (IsServer) {
        TlsConfig.AlpnBuffer = Crypto->TlsState.NegotiatedAlpn;
        TlsConfig.AlpnBufferLength = 1 + Crypto->TlsState.NegotiatedAlpn[0];
    } else {
        TlsConfig.AlpnBuffer = Connection->Session->AlpnList;
        TlsConfig.AlpnBufferLength = Connection->Session->AlpnListLength;
    }
    TlsConfig.SecConfig = SecConfig;
    TlsConfig.Connection = Connection;
    TlsConfig.ProcessCompleteCallback = QuicTlsProcessDataCompleteCallback;
    TlsConfig.ReceiveTPCallback = QuicConnReceiveTP;
    if (!QuicConnIsServer(Connection)) {
        TlsConfig.ServerName = Connection->RemoteServerName;
    }

    TlsConfig.LocalTPBuffer =
        QuicCryptoTlsEncodeTransportParameters(
            Connection,
            Params,
            &TlsConfig.LocalTPLength);
    if (TlsConfig.LocalTPBuffer == NULL) {
        Status = QUIC_STATUS_OUT_OF_MEMORY;
        goto Error;
    }

    Status = QuicTlsInitialize(&TlsConfig, &Crypto->TlsState, &Crypto->TLS);
    if (QUIC_FAILED(Status)) {
<<<<<<< HEAD
        QuicTraceEvent(ConnErrorStatus, "[conn][%p] ERROR, %d, %s.", Connection, Status, "QuicTlsInitialize");
=======
        QuicTraceEvent(
            ConnErrorStatus,
            "[conn][%p] ERROR, %u, %s.",
            Connection,
            Status,
            "QuicTlsInitialize");
>>>>>>> 3fa74d4a
        QUIC_FREE(TlsConfig.LocalTPBuffer);
        goto Error;
    }

    if (!IsServer) {
        QuicCryptoProcessData(Crypto, TRUE);
    }

Error:

    return Status;
}

_IRQL_requires_max_(PASSIVE_LEVEL)
void
QuicCryptoReset(
    _In_ QUIC_CRYPTO* Crypto,
    _In_ BOOLEAN ResetTls
    )
{
    QUIC_TEL_ASSERT(!Crypto->TlsDataPending);
    QUIC_TEL_ASSERT(!Crypto->TlsCallPending);
    QUIC_TEL_ASSERT(Crypto->RecvTotalConsumed == 0);

    Crypto->MaxSentLength = 0;
    Crypto->UnAckedOffset = 0;
    Crypto->NextSendOffset = 0;

    if (ResetTls) {
        Crypto->TlsState.BufferLength = 0;
        Crypto->TlsState.BufferTotalLength = 0;

        QuicTlsReset(Crypto->TLS);
        QuicCryptoProcessData(Crypto, TRUE);

    } else {
        QuicSendSetSendFlag(
            &QuicCryptoGetConnection(Crypto)->Send,
            QUIC_CONN_SEND_FLAG_CRYPTO);
    }
}

_IRQL_requires_max_(PASSIVE_LEVEL)
void
QuicCryptoHandshakeConfirmed(
    _In_ QUIC_CRYPTO* Crypto
    )
{
    QUIC_CONNECTION* Connection = QuicCryptoGetConnection(Crypto);
    Connection->State.HandshakeConfirmed = TRUE;

    QUIC_PATH* Path = &Connection->Paths[0];
    QUIC_DBG_ASSERT(Path->Binding != NULL);
    QuicBindingOnConnectionHandshakeConfirmed(Path->Binding, Connection);

    QuicCryptoDiscardKeys(Crypto, QUIC_PACKET_KEY_HANDSHAKE);
}

_IRQL_requires_max_(PASSIVE_LEVEL)
BOOLEAN
QuicCryptoDiscardKeys(
    _In_ QUIC_CRYPTO* Crypto,
    _In_ QUIC_PACKET_KEY_TYPE KeyType
    )
{
    if (Crypto->TlsState.WriteKeys[KeyType] == NULL &&
        Crypto->TlsState.ReadKeys[KeyType] == NULL) {
        //
        // The keys have already been discarded.
        //
        return FALSE;
    }

    QUIC_CONNECTION* Connection = QuicCryptoGetConnection(Crypto);
    QuicTraceLogConnInfo(
        DiscardKeyType,
        Connection,
        "Discarding key type = %hhu",
        KeyType);

    QuicPacketKeyFree(Crypto->TlsState.WriteKeys[KeyType]);
    QuicPacketKeyFree(Crypto->TlsState.ReadKeys[KeyType]);
    Crypto->TlsState.WriteKeys[KeyType] = NULL;
    Crypto->TlsState.ReadKeys[KeyType] = NULL;

    QUIC_ENCRYPT_LEVEL EncryptLevel = QuicKeyTypeToEncryptLevel(KeyType);
    _Analysis_assume_(EncryptLevel >= 0);
    if (EncryptLevel >= QUIC_ENCRYPT_LEVEL_1_RTT) {
        //
        // No additional state clean up required for 1-RTT encrytion level.
        //
        return TRUE;
    }

    //
    // Clean up send/recv tracking state for the encryption level.
    //

    QUIC_DBG_ASSERT(Connection->Packets[EncryptLevel] != NULL);
    BOOLEAN HasAckElicitingPacketsToAcknowledge =
        Connection->Packets[EncryptLevel]->AckTracker.AckElicitingPacketsToAcknowledge != 0;
    QuicLossDetectionDiscardPackets(&Connection->LossDetection, KeyType);
    QuicPacketSpaceUninitialize(Connection->Packets[EncryptLevel]);
    Connection->Packets[EncryptLevel] = NULL;

    if (HasAckElicitingPacketsToAcknowledge) {
        QuicSendUpdateAckState(&Connection->Send);
    }

    return TRUE;
}

//
// Called when the server has sent everything it will ever send and it has all
// been acknowledged.
//
_IRQL_requires_max_(PASSIVE_LEVEL)
void
QuicCryptoOnServerComplete(
    _In_ QUIC_CRYPTO* Crypto
    )
{
    QuicTraceLogConnInfo(
        CryptoStateDiscard,
        QuicCryptoGetConnection(Crypto),
        "Crypto/TLS state no longer needed");
    if (Crypto->TLS != NULL) {
        QuicTlsUninitialize(Crypto->TLS);
        Crypto->TLS = NULL;
    }
    if (Crypto->Initialized) {
        QuicRecvBufferUninitialize(&Crypto->RecvBuffer);
        QuicRangeUninitialize(&Crypto->SparseAckRanges);
        QUIC_FREE(Crypto->TlsState.Buffer);
        Crypto->TlsState.Buffer = NULL;
        Crypto->Initialized = FALSE;
    }
}

//
// Send Interfaces
//

_IRQL_requires_max_(PASSIVE_LEVEL)
QUIC_ENCRYPT_LEVEL
QuicCryptoGetNextEncryptLevel(
    _In_ QUIC_CRYPTO* Crypto
    )
{
    uint64_t SendOffset =
        RECOV_WINDOW_OPEN(Crypto) ?
            Crypto->RecoveryNextOffset : Crypto->NextSendOffset;

    if (Crypto->TlsState.BufferOffset1Rtt != 0 &&
        SendOffset >= Crypto->TlsState.BufferOffset1Rtt) {
        return QUIC_ENCRYPT_LEVEL_1_RTT;
    } else if (Crypto->TlsState.BufferOffsetHandshake != 0 &&
        SendOffset >= Crypto->TlsState.BufferOffsetHandshake) {
        return QUIC_ENCRYPT_LEVEL_HANDSHAKE;
    } else {
        return QUIC_ENCRYPT_LEVEL_INITIAL;
    }
}

//
// Writes data at the requested stream offset to a stream frame.
//
_IRQL_requires_max_(PASSIVE_LEVEL)
_Success_(return != FALSE)
BOOLEAN
QuicCryptoWriteOneFrame(
    _In_ QUIC_CRYPTO* Crypto,
    _In_ uint32_t EncryptLevelStart,
    _In_ uint32_t CryptoOffset,
    _Inout_ uint16_t* FramePayloadBytes,
    _Inout_ uint16_t* Offset,
    _In_ uint16_t BufferLength,
    _Out_writes_to_(BufferLength, *Offset) uint8_t* Buffer,
    _Inout_ QUIC_SENT_PACKET_METADATA* PacketMetadata
    )
{
    QUIC_DBG_ASSERT(*FramePayloadBytes > 0);
    QUIC_DBG_ASSERT(CryptoOffset >= EncryptLevelStart);
    QUIC_DBG_ASSERT(CryptoOffset <= Crypto->TlsState.BufferTotalLength);
    QUIC_DBG_ASSERT(CryptoOffset >= (Crypto->TlsState.BufferTotalLength - Crypto->TlsState.BufferLength));

    QUIC_CONNECTION* Connection = QuicCryptoGetConnection(Crypto);
    QUIC_CRYPTO_EX Frame = { CryptoOffset - EncryptLevelStart, 0, 0 };
    Frame.Data =
        Crypto->TlsState.Buffer +
        (CryptoOffset - (Crypto->TlsState.BufferTotalLength - Crypto->TlsState.BufferLength));

    //
    // From the remaining amount of space in the packet, calculate the size of
    // the CRYPTO frame header to then determine how much room is left for
    // payload.
    //

    uint16_t HeaderLength = sizeof(uint8_t) + QuicVarIntSize(CryptoOffset);
    if (BufferLength < *Offset + HeaderLength + 4) {
        QuicTraceLogConnVerbose(
            NoMoreRoomForCrypto,
            Connection,
            "No room for CRYPTO frame");
        return FALSE;
    }

    Frame.Length = BufferLength - *Offset - HeaderLength;
    uint16_t LengthFieldByteCount = QuicVarIntSize(Frame.Length);
    HeaderLength += LengthFieldByteCount;
    Frame.Length -= LengthFieldByteCount;

    //
    // Even if there is room in the buffer, we can't write more data than is
    // currently queued.
    //
    if (Frame.Length > *FramePayloadBytes) {
        Frame.Length = *FramePayloadBytes;
    }

    QUIC_DBG_ASSERT(Frame.Length > 0);
    *FramePayloadBytes = (uint16_t)Frame.Length;

    QuicTraceLogConnVerbose(
        AddCryptoFrame,
        Connection,
        "Sending %hu crypto bytes, offset=%u",
        (uint16_t)Frame.Length,
        CryptoOffset);

    //
    // We're definitely writing a frame and we know how many bytes it contains,
    // so do the real call to QuicFrameEncodeStreamHeader to write the header.
    //
    QUIC_FRE_ASSERT(
        QuicCryptoFrameEncode(&Frame, Offset, BufferLength, Buffer));

    PacketMetadata->Flags.IsRetransmittable = TRUE;
    PacketMetadata->Flags.HasCrypto = TRUE;
    PacketMetadata->Frames[PacketMetadata->FrameCount].Type = QUIC_FRAME_CRYPTO;
    PacketMetadata->Frames[PacketMetadata->FrameCount].CRYPTO.Offset = CryptoOffset;
    PacketMetadata->Frames[PacketMetadata->FrameCount].CRYPTO.Length = (uint16_t)Frame.Length;
    PacketMetadata->Frames[PacketMetadata->FrameCount].Flags = 0;
    PacketMetadata->FrameCount++;

    return TRUE;
}

//
// Writes CRYPTO frames into a packet buffer.
//
_IRQL_requires_max_(PASSIVE_LEVEL)
void
QuicCryptoWriteCryptoFrames(
    _In_ QUIC_CRYPTO* Crypto,
    _Inout_ QUIC_PACKET_BUILDER* Builder,
    _Inout_ uint16_t* Offset,
    _In_ uint16_t BufferLength,
    _Out_writes_to_(BufferLength, *Offset) uint8_t* Buffer
    )
{

    //
    // Write frames until we've filled the provided space.
    //

    while (*Offset < BufferLength &&
        Builder->Metadata->FrameCount < QUIC_MAX_FRAMES_PER_PACKET) {

        //
        // Find the bounds of this frame. Left is the offset of the
        // first byte in the frame, and Right is the offset of the
        // first byte AFTER the frame.
        //
        uint32_t Left;
        uint32_t Right;

        BOOLEAN Recovery;
        if (RECOV_WINDOW_OPEN(Crypto)) {
            Left = Crypto->RecoveryNextOffset;
            Recovery = TRUE;
        } else {
            Left = Crypto->NextSendOffset;
            Recovery = FALSE;
        }

        if (Left == Crypto->TlsState.BufferTotalLength) {
            //
            // No more data left to send.
            //
            break;
        }

        Right = Left + BufferLength - *Offset;

        if (Recovery &&
            Right > Crypto->RecoveryEndOffset &&
            Crypto->RecoveryEndOffset != Crypto->NextSendOffset) {
            Right = Crypto->RecoveryEndOffset;
        }

        //
        // Find the first SACK after the selected offset.
        //
        uint32_t i = 0;
        QUIC_SUBRANGE* Sack;
        if (Left == Crypto->MaxSentLength) {
            //
            // Transmitting new bytes; no such SACK can exist.
            //
            Sack = NULL;
        } else {
            while ((Sack = QuicRangeGetSafe(&Crypto->SparseAckRanges, i++)) != NULL &&
                Sack->Low < (uint64_t)Left) {
                QUIC_DBG_ASSERT(Sack->Low + Sack->Count <= (uint64_t)Left);
            }
        }

        if (Sack) {
            if ((uint64_t)Right > Sack->Low) {
                Right = (uint32_t)Sack->Low;
            }
        } else {
            if (Right > Crypto->TlsState.BufferTotalLength) {
                Right = Crypto->TlsState.BufferTotalLength;
            }
        }

        QUIC_DBG_ASSERT(Right >= Left);

        uint32_t EncryptLevelStart;
        uint32_t PacketTypeRight;
        switch (Builder->PacketType) {
        case QUIC_INITIAL:
            EncryptLevelStart = 0;
            if (Crypto->TlsState.BufferOffsetHandshake != 0) {
                PacketTypeRight = Crypto->TlsState.BufferOffsetHandshake;
            } else {
                PacketTypeRight = Crypto->TlsState.BufferTotalLength;
            }
            break;
        case QUIC_0_RTT_PROTECTED:
            QUIC_FRE_ASSERT(FALSE);
            EncryptLevelStart = 0;
            PacketTypeRight = 0; // To get build to stop complaining.
            break;
        case QUIC_HANDSHAKE:
            QUIC_DBG_ASSERT(Crypto->TlsState.BufferOffsetHandshake != 0);
            QUIC_DBG_ASSERT(Left >= Crypto->TlsState.BufferOffsetHandshake);
            EncryptLevelStart = Crypto->TlsState.BufferOffsetHandshake;
            PacketTypeRight =
                Crypto->TlsState.BufferOffset1Rtt == 0 ?
                    Crypto->TlsState.BufferTotalLength : Crypto->TlsState.BufferOffset1Rtt;
            break;
        default:
            QUIC_DBG_ASSERT(Crypto->TlsState.BufferOffset1Rtt != 0);
            QUIC_DBG_ASSERT(Left >= Crypto->TlsState.BufferOffset1Rtt);
            EncryptLevelStart = Crypto->TlsState.BufferOffset1Rtt;
            PacketTypeRight = Crypto->TlsState.BufferTotalLength;
            break;
        }

        if (Right > PacketTypeRight) {
            Right = PacketTypeRight;
        }

        if (Left >= Right) {
            //
            // No more data to write at this encryption level, though we should
            // have at least written something. If not, then the logic that
            // decided to call this function in the first place is wrong.
            //
            break;
        }

        QUIC_DBG_ASSERT(Right > Left);

        uint16_t FramePayloadBytes = (uint16_t)(Right - Left);

        if (!QuicCryptoWriteOneFrame(
                Crypto,
                EncryptLevelStart,
                Left,
                &FramePayloadBytes,
                Offset,
                BufferLength,
                Buffer,
                Builder->Metadata)) {
            //
            // No more data could be written.
            //
            break;
        }

        //
        // FramePayloadBytes may have been reduced.
        //
        Right = Left + FramePayloadBytes;

        //
        // Move the "next" offset (RecoveryNextOffset if we are sending
        // recovery bytes or NextSendOffset otherwise) forward by the
        // number of bytes we've written. If we wrote up to the edge
        // of a SACK, skip past the SACK.
        //

        if (Recovery) {
            QUIC_DBG_ASSERT(Crypto->RecoveryNextOffset <= Right);
            Crypto->RecoveryNextOffset = Right;
            if (Sack && (uint64_t)Crypto->RecoveryNextOffset == Sack->Low) {
                Crypto->RecoveryNextOffset += (uint32_t)Sack->Count;
            }
        }

        if (Crypto->NextSendOffset < Right) {
            Crypto->NextSendOffset = Right;
            if (Sack && (uint64_t)Crypto->NextSendOffset == Sack->Low) {
                Crypto->NextSendOffset += (uint32_t)Sack->Count;
            }
        }

        if (Crypto->MaxSentLength < Right) {
            Crypto->MaxSentLength = Right;
        }
    }

    QuicCryptoDumpSendState(Crypto);
}

_IRQL_requires_max_(PASSIVE_LEVEL)
BOOLEAN
QuicCryptoWriteFrames(
    _In_ QUIC_CRYPTO* Crypto,
    _Inout_ QUIC_PACKET_BUILDER* Builder
    )
{
    QUIC_DBG_ASSERT(Builder->Metadata->FrameCount < QUIC_MAX_FRAMES_PER_PACKET);

    QUIC_CONNECTION* Connection = QuicCryptoGetConnection(Crypto);
    uint8_t PrevFrameCount = Builder->Metadata->FrameCount;

    uint16_t AvailableBufferLength =
        (uint16_t)Builder->Datagram->Length - Builder->EncryptionOverhead;

    if (QuicCryptoHasPendingCryptoFrame(Crypto)) {
        QuicCryptoWriteCryptoFrames(
            Crypto,
            Builder,
            &Builder->DatagramLength,
            AvailableBufferLength,
            Builder->Datagram->Buffer);

        if (!QuicCryptoHasPendingCryptoFrame(Crypto)) {
            Connection->Send.SendFlags &= ~QUIC_CONN_SEND_FLAG_CRYPTO;
        }

    } else {
        //
        // If it doesn't have anything to send, it shouldn't have been queued in
        // the first place.
        //
        QUIC_DBG_ASSERT(FALSE);
    }

    return Builder->Metadata->FrameCount > PrevFrameCount;
}

_IRQL_requires_max_(PASSIVE_LEVEL)
BOOLEAN
QuicCryptoOnLoss(
    _In_ QUIC_CRYPTO* Crypto,
    _In_ QUIC_SENT_FRAME_METADATA* FrameMetadata
    )
{
    uint64_t Start = FrameMetadata->CRYPTO.Offset;
    uint64_t End = Start + FrameMetadata->CRYPTO.Length;

    //
    // First check to make sure this data wasn't already acknowledged in a
    // different packet.
    //

    if (End <= Crypto->UnAckedOffset) {
        //
        // Already completely acknowledged.
        //
        return FALSE;
    } else if (Start < Crypto->UnAckedOffset) {
        //
        // The 'lost' range overlaps with UNA. Move Start forward.
        //
        Start = Crypto->UnAckedOffset;
    }

    QUIC_SUBRANGE* Sack;
    uint32_t i = 0;
    while ((Sack = QuicRangeGetSafe(&Crypto->SparseAckRanges, i++)) != NULL &&
        Sack->Low < End) {
        if (Start < Sack->Low + Sack->Count) {
            //
            // This SACK overlaps with the 'lost' range.
            //
            if (Start >= Sack->Low) {
                //
                // The SACK fully covers the Start of the 'lost' range.
                //
                if (End <= Sack->Low + Sack->Count) {
                    //
                    // The SACK fully covers the whole 'lost' range.
                    //
                    return FALSE;

                } else {
                    //
                    // The SACK only covers the beginning of the 'lost'
                    // range. Move Start forward to the end of the SACK.
                    //
                    Start = Sack->Low + Sack->Count;
                }

            } else if (End <= Sack->Low + Sack->Count) {
                //
                // The SACK fully covers the End of the 'lost' range. Move
                // the End backward to right before the SACK.
                //
                End = Sack->Low;

            } else {
                //
                // The SACK is fully covered by the 'lost' range. Don't do
                // anything special in this case, because we still have stuff
                // that needs to be retransmitted in that case.
                //
            }
        }
    }

    BOOLEAN UpdatedRecoveryWindow = FALSE;

    //
    // Expand the recovery window to encompass the crypto frame that was lost.
    //

    if (Start < Crypto->RecoveryNextOffset) {
        Crypto->RecoveryNextOffset = (uint32_t)Start;
        UpdatedRecoveryWindow = TRUE;
    }

    if (Crypto->RecoveryEndOffset < End) {
        Crypto->RecoveryEndOffset = (uint32_t)End;
        UpdatedRecoveryWindow = TRUE;
    }

    if (UpdatedRecoveryWindow) {

        QUIC_CONNECTION* Connection = QuicCryptoGetConnection(Crypto);

        QuicTraceLogConnVerbose(
            RecoverCrypto,
            Connection,
            "Recovering crypto from %llu up to %llu",
            Start,
            End);

        if (!Crypto->InRecovery) {
            Crypto->InRecovery = TRUE;
        }

        BOOLEAN DataQueued =
            QuicSendSetSendFlag(
                &Connection->Send,
                QUIC_CONN_SEND_FLAG_CRYPTO);

        QuicCryptoDumpSendState(Crypto);

        return DataQueued;
    }

    return FALSE;
}

_IRQL_requires_max_(PASSIVE_LEVEL)
void
QuicCryptoOnAck(
    _In_ QUIC_CRYPTO* Crypto,
    _In_ QUIC_SENT_FRAME_METADATA* FrameMetadata
    )
{
    uint32_t Offset = FrameMetadata->CRYPTO.Offset;
    uint32_t Length = FrameMetadata->CRYPTO.Length;

    //
    // The offset directly following this frame.
    //
    uint32_t FollowingOffset = Offset + Length;

    QUIC_DBG_ASSERT(FollowingOffset <= Crypto->TlsState.BufferTotalLength);

    QUIC_CONNECTION* Connection = QuicCryptoGetConnection(Crypto);

    QuicTraceLogConnVerbose(
        AckCrypto,
        Connection,
        "Received ack for %u crypto bytes, offset=%u",
        Length,
        Offset);

    if (Offset <= Crypto->UnAckedOffset) {

        //
        // No unacknowledged bytes before this ACK. If any new
        // bytes are acknowledged then we'll advance UnAckedOffset.
        //

        if (Crypto->UnAckedOffset < FollowingOffset) {

            //
            // Drain the front of the send buffer.
            //
            uint32_t DrainLength = FollowingOffset - Crypto->UnAckedOffset;
            if ((uint32_t)Crypto->TlsState.BufferLength > DrainLength) {
                Crypto->TlsState.BufferLength -= (uint16_t)DrainLength;
                QuicMoveMemory(
                    Crypto->TlsState.Buffer,
                    Crypto->TlsState.Buffer + DrainLength,
                    Crypto->TlsState.BufferLength);
            } else {
                Crypto->TlsState.BufferLength = 0;
            }

            Crypto->UnAckedOffset = FollowingOffset;

            //
            // Delete any SACKs that UnAckedOffset caught up to.
            //
            QuicRangeSetMin(&Crypto->SparseAckRanges, Crypto->UnAckedOffset);

            QUIC_SUBRANGE* Sack = QuicRangeGetSafe(&Crypto->SparseAckRanges, 0);
            if (Sack && Sack->Low == (uint64_t)Crypto->UnAckedOffset) {
                Crypto->UnAckedOffset = (uint32_t)(Sack->Low + Sack->Count);
                QuicRangeRemoveSubranges(&Crypto->SparseAckRanges, 0, 1);
            }

            if (Crypto->NextSendOffset < Crypto->UnAckedOffset) {
                Crypto->NextSendOffset = Crypto->UnAckedOffset;
            }
            if (Crypto->RecoveryNextOffset < Crypto->UnAckedOffset) {
                Crypto->RecoveryNextOffset = Crypto->UnAckedOffset;
            }
            if (Crypto->RecoveryEndOffset < Crypto->UnAckedOffset) {
                Crypto->InRecovery = FALSE;
            }
            if (Connection->State.Connected && QuicConnIsServer(Connection) &&
                Crypto->TlsState.BufferOffset1Rtt != 0 &&
                Crypto->UnAckedOffset == Crypto->TlsState.BufferTotalLength) {
                QuicCryptoOnServerComplete(Crypto); // TODO - If sending 0-RTT tickets ever becomes
                                                    // controllable by the app, this logic will have
                                                    // to take that into account.
            }
        }

    } else {

        BOOLEAN SacksUpdated;
        QUIC_SUBRANGE* Sack =
            QuicRangeAddRange(
                &Crypto->SparseAckRanges,
                Offset,
                Length,
                &SacksUpdated);
        if (Sack == NULL) {

            QuicConnFatalError(Connection, QUIC_STATUS_OUT_OF_MEMORY, "Out of memory");
            return;

        } else if (SacksUpdated) {

            //
            // Sack points to a new or expanded SACK, and any bytes that are
            // newly ACKed are covered by this SACK.
            //

            //
            // In QuicCryptoWriteFrames we assume that the starting offset
            // (NextSendOffset or RecoveryNextOffset) is not acknowledged, so
            // fix up these two offsets.
            //
            if ((uint64_t)Crypto->NextSendOffset >= Sack->Low &&
                (uint64_t)Crypto->NextSendOffset < Sack->Low + Sack->Count) {
                Crypto->NextSendOffset = (uint32_t)(Sack->Low + Sack->Count);
            }
            if ((uint64_t)Crypto->RecoveryNextOffset >= Sack->Low &&
                (uint64_t)Crypto->RecoveryNextOffset < Sack->Low + Sack->Count) {
                Crypto->RecoveryNextOffset = (uint32_t)(Sack->Low + Sack->Count);
            }
        }
    }

    if (!QuicCryptoHasPendingCryptoFrame(Crypto)) {
        //
        // Make the crypto stream isn't queued to send.
        //
        QuicSendClearSendFlag(
            &Connection->Send,
            QUIC_CONN_SEND_FLAG_CRYPTO);
    }

    QuicCryptoDumpSendState(Crypto);
}

//
// Receive Interfaces
//

_IRQL_requires_max_(PASSIVE_LEVEL)
QUIC_STATUS
QuicCryptoProcessDataFrame(
    _In_ QUIC_CRYPTO* Crypto,
    _In_ QUIC_PACKET_KEY_TYPE KeyType,
    _In_ const QUIC_CRYPTO_EX* Frame,
    _Out_ BOOLEAN* DataReady
    )
{
    QUIC_STATUS Status;
    QUIC_CONNECTION* Connection = QuicCryptoGetConnection(Crypto);
    uint64_t FlowControlLimit = UINT16_MAX;

    *DataReady = FALSE;

    if (Frame->Length == 0) {

        Status = QUIC_STATUS_SUCCESS;

    } else if (!Crypto->Initialized) {

        Status = QUIC_STATUS_SUCCESS;
        QuicTraceLogConnWarning(
            IgnoreCryptoFrame,
            Connection,
            "Ignoring received crypto after cleanup");

    } else {

        if (KeyType == QUIC_PACKET_KEY_1_RTT_OLD ||
            KeyType == QUIC_PACKET_KEY_1_RTT_NEW) {
            KeyType = QUIC_PACKET_KEY_1_RTT; // Treat them all as the same
        }

        QUIC_DBG_ASSERT(KeyType <= Crypto->TlsState.ReadKey);
        if (KeyType < Crypto->TlsState.ReadKey) {
            Status = QUIC_STATUS_SUCCESS; // Old, likely retransmitted data.
            goto Error;
        }

        //
        // Write the received data (could be duplicate) to the stream buffer. The
        // stream buffer will indicate if there is data to process.
        //
        Status =
            QuicRecvBufferWrite(
                &Crypto->RecvBuffer,
                Crypto->RecvEncryptLevelStartOffset + Frame->Offset,
                (uint16_t)Frame->Length,
                Frame->Data,
                &FlowControlLimit,
                DataReady);
        if (QUIC_FAILED(Status)) {
            if (Status == QUIC_STATUS_BUFFER_TOO_SMALL) {
<<<<<<< HEAD
                QuicTraceEvent(ConnError, "[conn][%p] ERROR, %s.",
                    Connection, "Tried to write beyond crypto flow control limit.");
=======
                QuicTraceEvent(
                    ConnError,
                    "[conn][%p] ERROR, %s.",
                    Connection,
                    "Tried to write beyond crypto flow control limit.");
>>>>>>> 3fa74d4a
                QuicConnTransportError(Connection, QUIC_ERROR_CRYPTO_BUFFER_EXCEEDED);
            }
            goto Error;
        }
    }

    QuicTraceLogConnVerbose(
        RecvCrypto,
        Connection,
        "Received %hu crypto bytes, offset=%llu Ready=%hhu",
        (uint16_t)Frame->Length,
        Frame->Offset,
        *DataReady);

Error:

    return Status;
}

_IRQL_requires_max_(PASSIVE_LEVEL)
QUIC_STATUS
QuicCryptoProcessFrame(
    _In_ QUIC_CRYPTO* Crypto,
    _In_ QUIC_PACKET_KEY_TYPE KeyType,
    _In_ const QUIC_CRYPTO_EX* const Frame
    )
{
    QUIC_STATUS Status = QUIC_STATUS_SUCCESS;
    BOOLEAN DataReady;

    Status =
        QuicCryptoProcessDataFrame(
            Crypto, KeyType, Frame, &DataReady);

    if (QUIC_SUCCEEDED(Status) && DataReady) {
        if (!Crypto->TlsCallPending) {
            QuicCryptoProcessData(Crypto, FALSE);

            QUIC_CONNECTION* Connection = QuicCryptoGetConnection(Crypto);
            if (Connection->State.ClosedLocally) {
                //
                // If processing the received frame caused us to close the
                // connection, make sure to stop processing anything else in the
                // packet.
                //
                Status = QUIC_STATUS_INVALID_STATE;
            }
        } else {
            //
            // Can't call TLS yet (either hasn't been initialized or already
            // working) so just indicate we have data pending ready for delivery.
            //
            Crypto->TlsDataPending = TRUE;
        }
    }

    return Status;
}

_IRQL_requires_max_(PASSIVE_LEVEL)
BOOLEAN
QuicConnReceiveTP(
    _In_ QUIC_CONNECTION* Connection,
    _In_ uint16_t TPLength,
    _In_reads_(TPLength) const uint8_t* TPBuffer
    )
{
    if (!QuicCryptoTlsDecodeTransportParameters(
            Connection,
            TPBuffer,
            TPLength,
            &Connection->PeerTransportParams)) {
        return FALSE;
    }

    QuicConnProcessPeerTransportParameters(Connection, FALSE);

    return TRUE;
}

_IRQL_requires_max_(PASSIVE_LEVEL)
void
QuicCryptoProcessTlsCompletion(
    _In_ QUIC_CRYPTO* Crypto,
    _In_ QUIC_TLS_RESULT_FLAGS ResultFlags
    )
{
    QUIC_CONNECTION* Connection = QuicCryptoGetConnection(Crypto);

    if (ResultFlags & QUIC_TLS_RESULT_ERROR) {
<<<<<<< HEAD
        QuicTraceEvent(ConnErrorStatus, "[conn][%p] ERROR, %d, %s.",
            Connection, Crypto->TlsState.AlertCode, "Received alert from TLS.");
=======
        QuicTraceEvent(
            ConnErrorStatus,
            "[conn][%p] ERROR, %u, %s.",
            Connection,
            Crypto->TlsState.AlertCode,
            "Received alert from TLS.");
>>>>>>> 3fa74d4a
        QuicConnTransportError(
            Connection,
            QUIC_ERROR_CRYPTO_ERROR(0xFF & Crypto->TlsState.AlertCode));
        return;
    }

    if (ResultFlags & QUIC_TLS_RESULT_EARLY_DATA_ACCEPT) {
        QuicTraceLogConnInfo(
            ZeroRttAccepted,
            Connection,
            "0-RTT accepted");
        QUIC_TEL_ASSERT(Crypto->TlsState.EarlyDataState == QUIC_TLS_EARLY_DATA_ACCEPTED);
    }

    if (ResultFlags & QUIC_TLS_RESULT_EARLY_DATA_REJECT) {
        QuicTraceLogConnInfo(
            ZeroRttRejected,
            Connection,
            "0-RTT rejected");
        QUIC_TEL_ASSERT(Crypto->TlsState.EarlyDataState != QUIC_TLS_EARLY_DATA_ACCEPTED);
        if (!QuicConnIsServer(Connection)) {
            QuicCryptoDiscardKeys(Crypto, QUIC_PACKET_KEY_0_RTT);
            QuicLossDetectionOnZeroRttRejected(&Connection->LossDetection);
        } else {
            QuicConnDiscardDeferred0Rtt(Connection);
        }
    }

    if (ResultFlags & QUIC_TLS_RESULT_WRITE_KEY_UPDATED) {
<<<<<<< HEAD
        QuicTraceEvent(ConnWriteKeyUpdated, "[conn][%p] Write Key Updated, %c.", Connection, Crypto->TlsState.WriteKey);
=======
        QuicTraceEvent(
            ConnWriteKeyUpdated,
            "[conn][%p] Write Key Updated, %hhu.",
            Connection,
            Crypto->TlsState.WriteKey);
>>>>>>> 3fa74d4a
        QUIC_DBG_ASSERT(Crypto->TlsState.WriteKey <= QUIC_PACKET_KEY_1_RTT);
        _Analysis_assume_(Crypto->TlsState.WriteKey >= 0);
        QUIC_TEL_ASSERT(Crypto->TlsState.WriteKeys[Crypto->TlsState.WriteKey] != NULL);
        if (Crypto->TlsState.WriteKey == QUIC_PACKET_KEY_HANDSHAKE &&
            !QuicConnIsServer(Connection)) {
            //
            // Per spec, client MUST discard Initial keys when it starts
            // encrypting packets with handshake keys.
            //
            QuicCryptoDiscardKeys(Crypto, QUIC_PACKET_KEY_INITIAL);
        }
        if (Crypto->TlsState.WriteKey == QUIC_PACKET_KEY_1_RTT) {
            if (!QuicConnIsServer(Connection)) {
                //
                // The client has the 1-RTT keys so we can get rid of 0-RTT
                // keys.
                //
                QuicCryptoDiscardKeys(Crypto, QUIC_PACKET_KEY_0_RTT);
            }
            //
            // We have the 1-RTT key so we can start sending application data.
            //
            QuicSendQueueFlush(&Connection->Send, REASON_NEW_KEY);
        }

        if (QuicConnIsServer(Connection)) {
            if (Crypto->TlsState.WriteKey == QUIC_PACKET_KEY_1_RTT) {
                //
                // Done with the server's flight.
                //
                Connection->Stats.Handshake.ServerFlight1Bytes = Crypto->TlsState.BufferOffset1Rtt;
            }
        } else {
            if (Crypto->TlsState.WriteKey == QUIC_PACKET_KEY_HANDSHAKE) {
                //
                // Done with the client's Initial flight.
                //
                Connection->Stats.Handshake.ClientFlight1Bytes = Crypto->TlsState.BufferOffsetHandshake;
            }

            if (Crypto->TlsState.WriteKey == QUIC_PACKET_KEY_1_RTT) {
                //
                // Done with the client's second flight, consisting of Handshake packets.
                //
                Connection->Stats.Handshake.ClientFlight2Bytes =
                    Crypto->TlsState.BufferOffset1Rtt - Crypto->TlsState.BufferOffsetHandshake;
            }
        }
    }

    if (ResultFlags & QUIC_TLS_RESULT_READ_KEY_UPDATED) {
        //
        // Make sure there isn't any data received past the current Recv offset
        // at the previous encryption level.
        //
        if (QuicRecvBufferHasUnreadData(&Crypto->RecvBuffer)) {
<<<<<<< HEAD
            QuicTraceEvent(ConnError, "[conn][%p] ERROR, %s.",
                Connection, "Leftover crypto data in previous encryption level.");
=======
            QuicTraceEvent(
                ConnError,
                "[conn][%p] ERROR, %s.",
                Connection,
                "Leftover crypto data in previous encryption level.");
>>>>>>> 3fa74d4a
            QuicConnTransportError(Connection, QUIC_ERROR_PROTOCOL_VIOLATION);
            return;
        }

        Crypto->RecvEncryptLevelStartOffset = Crypto->RecvTotalConsumed;
<<<<<<< HEAD
        QuicTraceEvent(ConnReadKeyUpdated, "[conn][%p] Read Key Updated, %c.", Connection, Crypto->TlsState.ReadKey);
=======
        QuicTraceEvent(
            ConnReadKeyUpdated,
            "[conn][%p] Read Key Updated, %hhu.",
            Connection,
            Crypto->TlsState.ReadKey);
>>>>>>> 3fa74d4a

        //
        // If we have the read key, we must also have the write key.
        //
        QUIC_DBG_ASSERT(Crypto->TlsState.ReadKey <= QUIC_PACKET_KEY_1_RTT);
        _Analysis_assume_(Crypto->TlsState.ReadKey >= 0);
        QUIC_TEL_ASSERT(Crypto->TlsState.WriteKey >= Crypto->TlsState.ReadKey);
        QUIC_TEL_ASSERT(Crypto->TlsState.ReadKeys[Crypto->TlsState.ReadKey] != NULL);

        if (QuicConnIsServer(Connection)) {
            if (Crypto->TlsState.ReadKey == QUIC_PACKET_KEY_HANDSHAKE) {
                //
                // Done with the client's Initial flight.
                //
                Connection->Stats.Handshake.ClientFlight1Bytes = Crypto->RecvTotalConsumed;
            }

            if (Crypto->TlsState.ReadKey == QUIC_PACKET_KEY_1_RTT) {
                //
                // Done with the client's second flight, consisting of Handshake packets.
                //
                Connection->Stats.Handshake.ClientFlight2Bytes =
                    Crypto->RecvTotalConsumed - Connection->Stats.Handshake.ClientFlight1Bytes;
            }
        } else {
            if (Crypto->TlsState.ReadKey == QUIC_PACKET_KEY_1_RTT) {
                //
                // Done with the server's flight.
                //
                Connection->Stats.Handshake.ServerFlight1Bytes = Crypto->RecvTotalConsumed;
            }
        }

        if (Connection->Stats.Timing.InitialFlightEnd == 0) {
            //
            // Any read key change means we are done with the initial flight.
            //
            Connection->Stats.Timing.InitialFlightEnd = QuicTimeUs64();
        }

        if (Crypto->TlsState.ReadKey == QUIC_PACKET_KEY_1_RTT) {
            //
            // Once TLS is consuming 1-RTT data, we are done with the Handshake
            // flight.
            //
            Connection->Stats.Timing.HandshakeFlightEnd = QuicTimeUs64();
        }
    }

    if (ResultFlags & QUIC_TLS_RESULT_DATA) {
        QuicSendSetSendFlag(
            &QuicCryptoGetConnection(Crypto)->Send,
            QUIC_CONN_SEND_FLAG_CRYPTO);
        QuicCryptoDumpSendState(Crypto);
    }

    if (ResultFlags & QUIC_TLS_RESULT_COMPLETE) {
        QUIC_DBG_ASSERT(!(ResultFlags & QUIC_TLS_RESULT_ERROR));
        QUIC_TEL_ASSERT(!Connection->State.Connected);

<<<<<<< HEAD
        QuicTraceEvent(ConnHandshakeComplete, "[conn][%p] Handshake complete", Connection);
=======
        QuicTraceEvent(
            ConnHandshakeComplete,
            "[conn][%p] Handshake complete",
            Connection);
>>>>>>> 3fa74d4a

        //
        // We should have the 1-RTT keys by connection complete time.
        //
        QUIC_TEL_ASSERT(Crypto->TlsState.ReadKeys[QUIC_PACKET_KEY_1_RTT] != NULL);
        QUIC_TEL_ASSERT(Crypto->TlsState.WriteKeys[QUIC_PACKET_KEY_1_RTT] != NULL);

        if (QuicConnIsServer(Connection)) {
            //
            // Handshake is confirmed on the server side as soon as it completes.
            //
            QuicTraceLogConnInfo(
                HandshakeConfirmedServer,
                Connection,
                "Handshake confirmed (server)");
            QuicSendSetSendFlag(&Connection->Send, QUIC_CONN_SEND_FLAG_HANDSHAKE_DONE);
            QuicCryptoHandshakeConfirmed(&Connection->Crypto);
        }

        //
        // Only set the connected flag after we do the confirmation code path
        // above so that TLS state isn't prematurely destroyed (before the
        // CONNECTED event is indicated to the app).
        //
        Connection->State.Connected = TRUE;

        QuicConnGenerateNewSourceCids(Connection, FALSE);

        if (!QuicConnIsServer(Connection) &&
            Connection->RemoteServerName != NULL) {

            QUIC_SEC_CONFIG* SecConfig = QuicTlsGetSecConfig(Crypto->TLS);

            //
            // Cache this information for future connections in this
            // session to make use of.
            //
            QUIC_TEL_ASSERT(Connection->Session != NULL);
            QuicSessionServerCacheSetState(
                Connection->Session,
                Connection->RemoteServerName,
                Connection->Stats.QuicVersion,
                &Connection->PeerTransportParams,
                SecConfig);

            QuicTlsSecConfigRelease(SecConfig);
        }

        QUIC_DBG_ASSERT(Crypto->TlsState.NegotiatedAlpn != NULL);
        if (!QuicConnIsServer(Connection)) {
            //
            // Currently, NegotiatedAlpn points into TLS state memory, which
            // doesn't live as long as the connection. Update it to point to the
            // session state memory instead.
            //
            Crypto->TlsState.NegotiatedAlpn =
                QuicTlsAlpnFindInList(
                    Connection->Session->AlpnListLength,
                    Connection->Session->AlpnList,
                    Crypto->TlsState.NegotiatedAlpn[0],
                    Crypto->TlsState.NegotiatedAlpn + 1);
            QUIC_TEL_ASSERT(Crypto->TlsState.NegotiatedAlpn != NULL);
        }

        QUIC_CONNECTION_EVENT Event;
        Event.Type = QUIC_CONNECTION_EVENT_CONNECTED;
        Event.CONNECTED.SessionResumed = Crypto->TlsState.SessionResumed;
        Event.CONNECTED.NegotiatedAlpnLength = Crypto->TlsState.NegotiatedAlpn[0];
        Event.CONNECTED.NegotiatedAlpn = Crypto->TlsState.NegotiatedAlpn + 1;
        QuicTraceLogConnVerbose(
            IndicateConnected,
            Connection,
            "Indicating QUIC_CONNECTION_EVENT_CONNECTED (Resume=%hhu)",
            Event.CONNECTED.SessionResumed);
        (void)QuicConnIndicateEvent(Connection, &Event);

        QuicSendSetSendFlag(&Connection->Send, QUIC_CONN_SEND_FLAG_PMTUD);

        if (QuicConnIsServer(Connection) &&
            Crypto->TlsState.BufferOffset1Rtt != 0 &&
            Crypto->UnAckedOffset == Crypto->TlsState.BufferTotalLength) {
            QuicCryptoOnServerComplete(Crypto); // TODO - If sending 0-RTT tickets ever becomes
                                                // controllable by the app, this logic will have
                                                // to take that into account.
        }
    }

    if (ResultFlags & QUIC_TLS_RESULT_TICKET) {
        QuicTraceLogConnInfo(
            TicketReady,
            Connection,
            "Ticket ready");
    }

    if (ResultFlags & QUIC_TLS_RESULT_READ_KEY_UPDATED) {
        QuicConnFlushDeferred(Connection);
    }
}

_IRQL_requires_max_(PASSIVE_LEVEL)
void
QuicCryptoProcessDataComplete(
    _In_ QUIC_CRYPTO* Crypto,
    _In_ QUIC_TLS_RESULT_FLAGS ResultFlags,
    _In_ uint32_t RecvBufferConsumed
    )
{
    Crypto->TlsCallPending = FALSE;
    if (RecvBufferConsumed != 0) {
        Crypto->RecvTotalConsumed += RecvBufferConsumed;
        QuicTraceLogConnVerbose(
            DrainCrypto,
            QuicCryptoGetConnection(Crypto),
            "Draining %u crypto bytes",
            RecvBufferConsumed);
        QuicRecvBufferDrain(&Crypto->RecvBuffer, RecvBufferConsumed);
    }
    QuicCryptoProcessTlsCompletion(Crypto, ResultFlags);

    if (Crypto->TlsDataPending && !Crypto->TlsCallPending) {
        QuicCryptoProcessData(Crypto, FALSE);
    }
}

_IRQL_requires_max_(DISPATCH_LEVEL)
void
QuicTlsProcessDataCompleteCallback(
    _In_ QUIC_CONNECTION* Connection
    )
{
    QUIC_OPERATION* Oper;
    if ((Oper = QuicOperationAlloc(Connection->Worker, QUIC_OPER_TYPE_TLS_COMPLETE)) != NULL) {
        QuicConnQueueOper(Connection, Oper);
    } else {
<<<<<<< HEAD
        QuicTraceEvent(AllocFailure, "Allocation of '%s' failed. (%llu bytes)", "TLS complete operation", 0);
=======
        QuicTraceEvent(
            AllocFailure,
            "Allocation of '%s' failed. (%llu bytes)",
            "TLS complete operation",
            0);
>>>>>>> 3fa74d4a
    }
}

_IRQL_requires_max_(PASSIVE_LEVEL)
void
QuicCryptoProcessCompleteOperation(
    _In_ QUIC_CRYPTO* Crypto
    )
{
    uint32_t BufferConsumed = 0;
    QUIC_TLS_RESULT_FLAGS ResultFlags =
        QuicTlsProcessDataComplete(Crypto->TLS, &BufferConsumed);
    QuicCryptoProcessDataComplete(Crypto, ResultFlags, BufferConsumed);
}

_IRQL_requires_max_(PASSIVE_LEVEL)
void
QuicCryptoProcessData(
    _In_ QUIC_CRYPTO* Crypto,
    _In_ BOOLEAN IsClientInitial
    )
{
    uint32_t BufferCount = 1;
    QUIC_BUFFER Buffer;

    QUIC_TEL_ASSERT(!Crypto->TlsCallPending);

    if (IsClientInitial) {
        Buffer.Length = 0;
        Buffer.Buffer = NULL;

    } else {
        uint64_t BufferOffset;
        BOOLEAN DataAvailable =
            QuicRecvBufferRead(
                &Crypto->RecvBuffer,
                &BufferOffset,
                &BufferCount,
                &Buffer);

        UNREFERENCED_PARAMETER(DataAvailable);
        QUIC_TEL_ASSERT(DataAvailable);
        QUIC_DBG_ASSERT(BufferCount == 1);

        QUIC_CONNECTION* Connection = QuicCryptoGetConnection(Crypto);

        Buffer.Length =
            QuicCrytpoTlsGetCompleteTlsMessagesLength(
                Buffer.Buffer, Buffer.Length);
        if (Buffer.Length == 0) {
            QuicTraceLogConnVerbose(
                CryptoNotReady,
                Connection,
                "No complete TLS messages to process");
            goto Error;
        }

        if (BufferOffset == 0 &&
            QuicConnIsServer(Connection) &&
            !Connection->State.ExternalOwner) {
            //
            // Preprocess the TLS ClientHello to find the ALPN (and optionally
            // SNI) to match the connection to a listener.
            //
            QUIC_NEW_CONNECTION_INFO Info = {0};
            QUIC_STATUS Status =
                QuicCryptoTlsReadInitial(
                    Connection,
                    Buffer.Buffer,
                    Buffer.Length,
                    &Info);
            if (QUIC_FAILED(Status)) {
                QuicConnTransportError(
                    Connection,
                    QUIC_ERROR_CRYPTO_HANDSHAKE_FAILURE);
                goto Error;
            } else if (Status == QUIC_STATUS_PENDING) {
                //
                // The full ClientHello hasn't been received yet.
                //
                goto Error;
            }

            Info.QuicVersion = Connection->Stats.QuicVersion;
            Info.LocalAddress = &Connection->Paths[0].LocalAddress;
            Info.RemoteAddress = &Connection->Paths[0].RemoteAddress;
            Info.CryptoBufferLength = Buffer.Length;
            Info.CryptoBuffer = Buffer.Buffer;

            QUIC_CONNECTION_ACCEPT_RESULT AcceptResult =
                QUIC_CONNECTION_REJECT_NO_LISTENER;

            QUIC_SEC_CONFIG* SecConfig = NULL;
            QUIC_LISTENER* Listener =
                QuicBindingGetListener(
                    Connection->Paths[0].Binding,
                    &Info);
            if (Listener != NULL) {
                AcceptResult =
                    QuicListenerAcceptConnection(
                        Listener,
                        Connection,
                        &Info,
                        &SecConfig);
                QuicRundownRelease(&Listener->Rundown);
            }

            if (AcceptResult != QUIC_CONNECTION_ACCEPT) {
<<<<<<< HEAD
                QuicTraceEvent(ConnErrorStatus, "[conn][%p] ERROR, %d, %s.",
                    Connection, AcceptResult, "Connection rejected");
=======
                QuicTraceEvent(
                    ConnErrorStatus,
                    "[conn][%p] ERROR, %u, %s.",
                    Connection,
                    AcceptResult,
                    "Connection rejected");
>>>>>>> 3fa74d4a
                if (AcceptResult == QUIC_CONNECTION_REJECT_NO_LISTENER) {
                    QuicConnTransportError(
                        Connection,
                        QUIC_ERROR_CRYPTO_NO_APPLICATION_PROTOCOL);
                } else if (AcceptResult == QUIC_CONNECTION_REJECT_BUSY) {
                    QuicConnTransportError(
                        Connection,
                        QUIC_ERROR_SERVER_BUSY);
                } else {    // QUIC_CONNECTION_REJECT_APP
                    QuicConnTransportError(
                        Connection,
                        QUIC_ERROR_INTERNAL_ERROR);
                }
                goto Error;

            }

            //
            // Save the negotiated ALPN (starting with the length prefix) to be
            // used later in building up the TLS response.
            //
            Crypto->TlsState.NegotiatedAlpn = Info.NegotiatedAlpn - 1;

            if (SecConfig != NULL) {
                Status = QuicConnHandshakeConfigure(Connection, SecConfig);
                if (QUIC_FAILED(Status)) {
                    QuicConnTransportError(
                        Connection,
                        QUIC_ERROR_CRYPTO_HANDSHAKE_FAILURE);
                    goto Error;
                }
            }
        }
    }

    if (Crypto->TLS == NULL) {
        //
        // The listener still hasn't given us the security config to initialize
        // TLS with yet.
        //
        goto Error;
    }

    Crypto->TlsDataPending = FALSE;
    Crypto->TlsCallPending = TRUE;

    QUIC_TLS_RESULT_FLAGS ResultFlags =
        QuicTlsProcessData(Crypto->TLS, Buffer.Buffer, &Buffer.Length, &Crypto->TlsState);

    QUIC_TEL_ASSERT(!IsClientInitial || ResultFlags != QUIC_TLS_RESULT_PENDING); // TODO - Support async for client Initial?

    if (ResultFlags != QUIC_TLS_RESULT_PENDING) {
        QuicCryptoProcessDataComplete(Crypto, ResultFlags, Buffer.Length);
    }

    return;

Error:

    QuicRecvBufferDrain(&Crypto->RecvBuffer, 0);
}

_IRQL_requires_max_(PASSIVE_LEVEL)
QUIC_STATUS
QuicCryptoGenerateNewKeys(
    _In_ QUIC_CONNECTION* Connection
    )
{
    QUIC_STATUS Status = QUIC_STATUS_SUCCESS;
    QUIC_PACKET_KEY** NewReadKey = &Connection->Crypto.TlsState.ReadKeys[QUIC_PACKET_KEY_1_RTT_NEW];
    QUIC_PACKET_KEY** NewWriteKey = &Connection->Crypto.TlsState.WriteKeys[QUIC_PACKET_KEY_1_RTT_NEW];

    //
    // Detect torn key updates; either both keys exist, or they don't.
    //
    QUIC_DBG_ASSERT(!((*NewReadKey == NULL) ^ (*NewWriteKey == NULL)));

    if (*NewReadKey == NULL) {
        //
        // Make New packet key.
        //
        Status =
            QuicPacketKeyUpdate(
                Connection->Crypto.TlsState.ReadKeys[QUIC_PACKET_KEY_1_RTT],
                NewReadKey);
        if (QUIC_FAILED(Status)) {
<<<<<<< HEAD
            QuicTraceEvent(ConnErrorStatus, "[conn][%p] ERROR, %d, %s.",
                Connection, Status, "Failed to update read packet key.");
=======
            QuicTraceEvent(
                ConnErrorStatus,
                "[conn][%p] ERROR, %u, %s.",
                Connection,
                Status,
                "Failed to update read packet key.");
>>>>>>> 3fa74d4a
            goto Error;
        }

        Status =
            QuicPacketKeyUpdate(
                Connection->Crypto.TlsState.WriteKeys[QUIC_PACKET_KEY_1_RTT],
                NewWriteKey);
        if (QUIC_FAILED(Status)) {
<<<<<<< HEAD
            QuicTraceEvent(ConnErrorStatus, "[conn][%p] ERROR, %d, %s.",
                Connection, Status, "Failed to update write packet key");
=======
            QuicTraceEvent(
                ConnErrorStatus,
                "[conn][%p] ERROR, %u, %s.",
                Connection,
                Status,
                "Failed to update write packet key");
>>>>>>> 3fa74d4a
            goto Error;
        }
    }

Error:

    if (QUIC_FAILED(Status)) {
        QuicPacketKeyFree(*NewReadKey);
        *NewReadKey = NULL;
    } else {
<<<<<<< HEAD
        QuicTraceEvent(ConnNewPacketKeys, "[conn][%p] New packet keys created successfully.", Connection);
=======
        QuicTraceEvent(
            ConnNewPacketKeys,
            "[conn][%p] New packet keys created successfully.",
            Connection);
>>>>>>> 3fa74d4a
    }

    return Status;
}

_IRQL_requires_max_(PASSIVE_LEVEL)
void
QuicCryptoUpdateKeyPhase(
    _In_ QUIC_CONNECTION* Connection,
    _In_ BOOLEAN LocalUpdate
    )
{
    //
    // Free the old read key state (if it exists).
    //
    QUIC_PACKET_KEY** Old = &Connection->Crypto.TlsState.ReadKeys[QUIC_PACKET_KEY_1_RTT_OLD];
    QuicPacketKeyFree(*Old);

    QUIC_PACKET_KEY** Current = &Connection->Crypto.TlsState.ReadKeys[QUIC_PACKET_KEY_1_RTT];
    QUIC_PACKET_KEY** New = &Connection->Crypto.TlsState.ReadKeys[QUIC_PACKET_KEY_1_RTT_NEW];

    //
    // Move the header key forward.
    //
    (*New)->HeaderKey = (*Current)->HeaderKey;
    //
    // Don't copy the header key backwards.
    //
    (*Current)->HeaderKey = NULL;

    //
    // Shift the current and new read keys down.
    //
    *Old = *Current;
    *Current = *New;
    *New = NULL;

    //
    // Free the old write key state (if it exists).
    //
    Old = &Connection->Crypto.TlsState.WriteKeys[QUIC_PACKET_KEY_1_RTT_OLD];
    QuicPacketKeyFree(*Old);

    Current = &Connection->Crypto.TlsState.WriteKeys[QUIC_PACKET_KEY_1_RTT];
    New = &Connection->Crypto.TlsState.WriteKeys[QUIC_PACKET_KEY_1_RTT_NEW];

    //
    // Move the header key forward.
    //
    (*New)->HeaderKey = (*Current)->HeaderKey;
    //
    // Don't copy the header key backwards.
    //
    (*Current)->HeaderKey = NULL;

    //
    // Shift the current and new write keys down.
    //
    *Old = *Current;
    *Current = *New;
    *New = NULL;

    if (Connection->Stats.Misc.KeyUpdateCount < UINT32_MAX ) {
        Connection->Stats.Misc.KeyUpdateCount++;
    }

    QUIC_PACKET_SPACE* PacketSpace = Connection->Packets[QUIC_ENCRYPT_LEVEL_1_RTT];

    UNREFERENCED_PARAMETER(LocalUpdate);
<<<<<<< HEAD
    QuicTraceEvent(ConnKeyPhaseChange, "[conn][%p] Key phase change (locally initiated=%c).", Connection, LocalUpdate);
=======
    QuicTraceEvent(
        ConnKeyPhaseChange,
        "[conn][%p] Key phase change (locally initiated=%hhu).",
        Connection,
        LocalUpdate);
>>>>>>> 3fa74d4a

    PacketSpace->WriteKeyPhaseStartPacketNumber = Connection->Send.NextPacketNumber;
    PacketSpace->CurrentKeyPhase = !PacketSpace->CurrentKeyPhase;

    PacketSpace->AwaitingKeyPhaseConfirmation = TRUE;

    PacketSpace->CurrentKeyPhaseBytesSent = 0;
}
<|MERGE_RESOLUTION|>--- conflicted
+++ resolved
@@ -1,1833 +1,1767 @@
-/*++
-
-    Copyright (c) Microsoft Corporation.
-    Licensed under the MIT License.
-
-Abstract:
-
-    This file contains all the state and logic for the cryptographic handshake.
-    This abstracts dealing with TLS 1.3 messages, as a multiple, serial streams
-    of bytes. Each stream of bytes is secured with a different encryption key.
-
-    QUIC_CRYPTO represents the multiple streams as a single contiguous buffer
-    internally, and keeps tracks of the offsets at which each different stream
-    starts (and therefore where the previous stream ends).
-
-    Many of the internals of QUIC_CRYPTO are similar to QUIC_STREAM. This
-    includes ACK tracking and receive buffer reassembly.
-
---*/
-
-#include "precomp.h"
-#include "crypto.c.clog.h"
-
-QUIC_TLS_PROCESS_COMPLETE_CALLBACK QuicTlsProcessDataCompleteCallback;
-QUIC_TLS_RECEIVE_TP_CALLBACK QuicConnReceiveTP;
-
-_IRQL_requires_max_(PASSIVE_LEVEL)
-void
-QuicCryptoDumpSendState(
-    _In_ QUIC_CRYPTO* Crypto
-    )
-{
-    if (QuicTraceLogVerboseEnabled()) {
-
-        QUIC_CONNECTION* Connection = QuicCryptoGetConnection(Crypto);
-
-        QuicTraceLogConnVerbose(
-            CryptoDump,
-            Connection,
-            "QS:%u MAX:%u UNA:%u NXT:%u RECOV:%u-%u",
-            Crypto->TlsState.BufferTotalLength,
-            Crypto->MaxSentLength,
-            Crypto->UnAckedOffset,
-            Crypto->NextSendOffset,
-            Crypto->InRecovery ? Crypto->RecoveryNextOffset : 0,
-            Crypto->InRecovery ? Crypto->RecoveryEndOffset : 0);
-
-        uint64_t UnAcked = Crypto->UnAckedOffset;
-        uint32_t i = 0;
-        QUIC_SUBRANGE* Sack;
-        while ((Sack = QuicRangeGetSafe(&Crypto->SparseAckRanges, i++)) != NULL) {
-            QuicTraceLogConnVerbose(
-                CryptoDumpUnacked,
-                Connection,
-                "  unACKed: [%llu, %llu]",
-                UnAcked,
-                Sack->Low);
-            UnAcked = Sack->Low + Sack->Count;
-        }
-        if (UnAcked < (uint64_t)Crypto->MaxSentLength) {
-            QuicTraceLogConnVerbose(
-                CryptoDumpUnacked2,
-                Connection,
-                "  unACKed: [%llu, %u]",
-                UnAcked,
-                Crypto->MaxSentLength);
-        }
-
-        QUIC_DBG_ASSERT(Crypto->UnAckedOffset <= Crypto->NextSendOffset);
-    }
-}
-
-_IRQL_requires_max_(PASSIVE_LEVEL)
-QUIC_STATUS
-QuicCryptoInitialize(
-    _Inout_ QUIC_CRYPTO* Crypto
-    )
-{
-    QUIC_STATUS Status;
-    QUIC_CONNECTION* Connection = QuicCryptoGetConnection(Crypto);
-    uint16_t SendBufferLength =
-        QuicConnIsServer(Connection) ?
-            QUIC_MAX_TLS_SERVER_SEND_BUFFER : QUIC_MAX_TLS_CLIENT_SEND_BUFFER;
-    uint16_t InitialRecvBufferLength =
-        QuicConnIsServer(Connection) ?
-            QUIC_MAX_TLS_CLIENT_SEND_BUFFER : QUIC_DEFAULT_STREAM_RECV_BUFFER_SIZE;
-    const uint8_t* HandshakeCid;
-    uint8_t HandshakeCidLength;
-    BOOLEAN SparseAckRangesInitialized = FALSE;
-    BOOLEAN RecvBufferInitialized = FALSE;
-
-    QUIC_PASSIVE_CODE();
-
-    QuicZeroMemory(Crypto, sizeof(QUIC_CRYPTO));
-
-    Crypto->TlsState.BufferAllocLength = SendBufferLength;
-    Crypto->TlsState.Buffer = QUIC_ALLOC_NONPAGED(SendBufferLength);
-    if (Crypto->TlsState.Buffer == NULL) {
-<<<<<<< HEAD
-        QuicTraceEvent(AllocFailure, "Allocation of '%s' failed. (%llu bytes)", "crypto send buffer", SendBufferLength);
-=======
-        QuicTraceEvent(
-            AllocFailure,
-            "Allocation of '%s' failed. (%llu bytes)",
-            "crypto send buffer",
-            SendBufferLength);
->>>>>>> 3fa74d4a
-        Status = QUIC_STATUS_OUT_OF_MEMORY;
-        goto Exit;
-    }
-
-    Status =
-        QuicRangeInitialize(
-            QUIC_MAX_RANGE_ALLOC_SIZE,
-            &Crypto->SparseAckRanges);
-    if (QUIC_FAILED(Status)) {
-        goto Exit;
-    }
-    SparseAckRangesInitialized = TRUE;
-
-    Status =
-        QuicRecvBufferInitialize(
-            &Crypto->RecvBuffer,
-            InitialRecvBufferLength,
-            QUIC_DEFAULT_STREAM_FC_WINDOW_SIZE / 2,
-            TRUE);
-    if (QUIC_FAILED(Status)) {
-        goto Exit;
-    }
-    RecvBufferInitialized = TRUE;
-
-    if (QuicConnIsServer(Connection)) {
-        QUIC_DBG_ASSERT(Connection->SourceCids.Next != NULL);
-        QUIC_CID_HASH_ENTRY* SourceCid =
-            QUIC_CONTAINING_RECORD(
-                Connection->SourceCids.Next,
-                QUIC_CID_HASH_ENTRY,
-                Link);
-
-        HandshakeCid = SourceCid->CID.Data;
-        HandshakeCidLength = SourceCid->CID.Length;
-
-    } else {
-        QUIC_DBG_ASSERT(!QuicListIsEmpty(&Connection->DestCids));
-        QUIC_CID_QUIC_LIST_ENTRY* DestCid =
-            QUIC_CONTAINING_RECORD(
-                Connection->DestCids.Flink,
-                QUIC_CID_QUIC_LIST_ENTRY,
-                Link);
-
-        HandshakeCid = DestCid->CID.Data;
-        HandshakeCidLength = DestCid->CID.Length;
-    }
-
-    Status =
-        QuicPacketKeyCreateInitial(
-            QuicConnIsServer(Connection),
-            QuicInitialSaltVersion1,
-            HandshakeCidLength,
-            HandshakeCid,
-            &Crypto->TlsState.ReadKeys[QUIC_PACKET_KEY_INITIAL],
-            &Crypto->TlsState.WriteKeys[QUIC_PACKET_KEY_INITIAL]);
-    if (QUIC_FAILED(Status)) {
-<<<<<<< HEAD
-        QuicTraceEvent(ConnErrorStatus, "[conn][%p] ERROR, %d, %s.", Connection, Status, "Creating initial keys");
-=======
-        QuicTraceEvent(
-            ConnErrorStatus,
-            "[conn][%p] ERROR, %u, %s.",
-            Connection,
-            Status,
-            "Creating initial keys");
->>>>>>> 3fa74d4a
-        goto Exit;
-    }
-    QUIC_DBG_ASSERT(Crypto->TlsState.ReadKeys[QUIC_PACKET_KEY_INITIAL] != NULL);
-    QUIC_DBG_ASSERT(Crypto->TlsState.WriteKeys[QUIC_PACKET_KEY_INITIAL] != NULL);
-
-    Crypto->Initialized = TRUE;
-
-Exit:
-
-    if (QUIC_FAILED(Status)) {
-        for (uint8_t i = 0; i < QUIC_PACKET_KEY_COUNT; ++i) {
-            QuicPacketKeyFree(Crypto->TlsState.ReadKeys[i]);
-            Crypto->TlsState.ReadKeys[i] = NULL;
-            QuicPacketKeyFree(Crypto->TlsState.WriteKeys[i]);
-            Crypto->TlsState.WriteKeys[i] = NULL;
-        }
-        if (RecvBufferInitialized) {
-            QuicRecvBufferUninitialize(&Crypto->RecvBuffer);
-        }
-        if (SparseAckRangesInitialized) {
-            QuicRangeUninitialize(&Crypto->SparseAckRanges);
-        }
-        if (Crypto->TlsState.Buffer != NULL) {
-            QUIC_FREE(Crypto->TlsState.Buffer);
-            Crypto->TlsState.Buffer = NULL;
-        }
-    }
-
-    return Status;
-}
-
-_IRQL_requires_max_(PASSIVE_LEVEL)
-void
-QuicCryptoUninitialize(
-    _In_ QUIC_CRYPTO* Crypto
-    )
-{
-    for (uint8_t i = 0; i < QUIC_PACKET_KEY_COUNT; ++i) {
-        QuicPacketKeyFree(Crypto->TlsState.ReadKeys[i]);
-        Crypto->TlsState.ReadKeys[i] = NULL;
-        QuicPacketKeyFree(Crypto->TlsState.WriteKeys[i]);
-        Crypto->TlsState.WriteKeys[i] = NULL;
-    }
-    if (Crypto->TLS != NULL) {
-        QuicTlsUninitialize(Crypto->TLS);
-        Crypto->TLS = NULL;
-    }
-    if (Crypto->Initialized) {
-        QuicRecvBufferUninitialize(&Crypto->RecvBuffer);
-        QuicRangeUninitialize(&Crypto->SparseAckRanges);
-        QUIC_FREE(Crypto->TlsState.Buffer);
-        Crypto->TlsState.Buffer = NULL;
-        Crypto->Initialized = FALSE;
-    }
-}
-
-_IRQL_requires_max_(PASSIVE_LEVEL)
-QUIC_STATUS
-QuicCryptoInitializeTls(
-    _Inout_ QUIC_CRYPTO* Crypto,
-    _In_ QUIC_SEC_CONFIG* SecConfig,
-    _In_ const QUIC_TRANSPORT_PARAMETERS* Params
-    )
-{
-    QUIC_STATUS Status;
-    QUIC_TLS_CONFIG TlsConfig = { 0 };
-    QUIC_CONNECTION* Connection = QuicCryptoGetConnection(Crypto);
-    BOOLEAN IsServer = QuicConnIsServer(Connection);
-
-    QUIC_DBG_ASSERT(Params != NULL);
-    QUIC_DBG_ASSERT(SecConfig != NULL);
-    QUIC_DBG_ASSERT(Connection->Session != NULL);
-    QUIC_DBG_ASSERT(Connection->Session->TlsSession != NULL);
-
-    TlsConfig.IsServer = IsServer;
-    TlsConfig.TlsSession = Connection->Session->TlsSession;
-    if (IsServer) {
-        TlsConfig.AlpnBuffer = Crypto->TlsState.NegotiatedAlpn;
-        TlsConfig.AlpnBufferLength = 1 + Crypto->TlsState.NegotiatedAlpn[0];
-    } else {
-        TlsConfig.AlpnBuffer = Connection->Session->AlpnList;
-        TlsConfig.AlpnBufferLength = Connection->Session->AlpnListLength;
-    }
-    TlsConfig.SecConfig = SecConfig;
-    TlsConfig.Connection = Connection;
-    TlsConfig.ProcessCompleteCallback = QuicTlsProcessDataCompleteCallback;
-    TlsConfig.ReceiveTPCallback = QuicConnReceiveTP;
-    if (!QuicConnIsServer(Connection)) {
-        TlsConfig.ServerName = Connection->RemoteServerName;
-    }
-
-    TlsConfig.LocalTPBuffer =
-        QuicCryptoTlsEncodeTransportParameters(
-            Connection,
-            Params,
-            &TlsConfig.LocalTPLength);
-    if (TlsConfig.LocalTPBuffer == NULL) {
-        Status = QUIC_STATUS_OUT_OF_MEMORY;
-        goto Error;
-    }
-
-    Status = QuicTlsInitialize(&TlsConfig, &Crypto->TlsState, &Crypto->TLS);
-    if (QUIC_FAILED(Status)) {
-<<<<<<< HEAD
-        QuicTraceEvent(ConnErrorStatus, "[conn][%p] ERROR, %d, %s.", Connection, Status, "QuicTlsInitialize");
-=======
-        QuicTraceEvent(
-            ConnErrorStatus,
-            "[conn][%p] ERROR, %u, %s.",
-            Connection,
-            Status,
-            "QuicTlsInitialize");
->>>>>>> 3fa74d4a
-        QUIC_FREE(TlsConfig.LocalTPBuffer);
-        goto Error;
-    }
-
-    if (!IsServer) {
-        QuicCryptoProcessData(Crypto, TRUE);
-    }
-
-Error:
-
-    return Status;
-}
-
-_IRQL_requires_max_(PASSIVE_LEVEL)
-void
-QuicCryptoReset(
-    _In_ QUIC_CRYPTO* Crypto,
-    _In_ BOOLEAN ResetTls
-    )
-{
-    QUIC_TEL_ASSERT(!Crypto->TlsDataPending);
-    QUIC_TEL_ASSERT(!Crypto->TlsCallPending);
-    QUIC_TEL_ASSERT(Crypto->RecvTotalConsumed == 0);
-
-    Crypto->MaxSentLength = 0;
-    Crypto->UnAckedOffset = 0;
-    Crypto->NextSendOffset = 0;
-
-    if (ResetTls) {
-        Crypto->TlsState.BufferLength = 0;
-        Crypto->TlsState.BufferTotalLength = 0;
-
-        QuicTlsReset(Crypto->TLS);
-        QuicCryptoProcessData(Crypto, TRUE);
-
-    } else {
-        QuicSendSetSendFlag(
-            &QuicCryptoGetConnection(Crypto)->Send,
-            QUIC_CONN_SEND_FLAG_CRYPTO);
-    }
-}
-
-_IRQL_requires_max_(PASSIVE_LEVEL)
-void
-QuicCryptoHandshakeConfirmed(
-    _In_ QUIC_CRYPTO* Crypto
-    )
-{
-    QUIC_CONNECTION* Connection = QuicCryptoGetConnection(Crypto);
-    Connection->State.HandshakeConfirmed = TRUE;
-
-    QUIC_PATH* Path = &Connection->Paths[0];
-    QUIC_DBG_ASSERT(Path->Binding != NULL);
-    QuicBindingOnConnectionHandshakeConfirmed(Path->Binding, Connection);
-
-    QuicCryptoDiscardKeys(Crypto, QUIC_PACKET_KEY_HANDSHAKE);
-}
-
-_IRQL_requires_max_(PASSIVE_LEVEL)
-BOOLEAN
-QuicCryptoDiscardKeys(
-    _In_ QUIC_CRYPTO* Crypto,
-    _In_ QUIC_PACKET_KEY_TYPE KeyType
-    )
-{
-    if (Crypto->TlsState.WriteKeys[KeyType] == NULL &&
-        Crypto->TlsState.ReadKeys[KeyType] == NULL) {
-        //
-        // The keys have already been discarded.
-        //
-        return FALSE;
-    }
-
-    QUIC_CONNECTION* Connection = QuicCryptoGetConnection(Crypto);
-    QuicTraceLogConnInfo(
-        DiscardKeyType,
-        Connection,
-        "Discarding key type = %hhu",
-        KeyType);
-
-    QuicPacketKeyFree(Crypto->TlsState.WriteKeys[KeyType]);
-    QuicPacketKeyFree(Crypto->TlsState.ReadKeys[KeyType]);
-    Crypto->TlsState.WriteKeys[KeyType] = NULL;
-    Crypto->TlsState.ReadKeys[KeyType] = NULL;
-
-    QUIC_ENCRYPT_LEVEL EncryptLevel = QuicKeyTypeToEncryptLevel(KeyType);
-    _Analysis_assume_(EncryptLevel >= 0);
-    if (EncryptLevel >= QUIC_ENCRYPT_LEVEL_1_RTT) {
-        //
-        // No additional state clean up required for 1-RTT encrytion level.
-        //
-        return TRUE;
-    }
-
-    //
-    // Clean up send/recv tracking state for the encryption level.
-    //
-
-    QUIC_DBG_ASSERT(Connection->Packets[EncryptLevel] != NULL);
-    BOOLEAN HasAckElicitingPacketsToAcknowledge =
-        Connection->Packets[EncryptLevel]->AckTracker.AckElicitingPacketsToAcknowledge != 0;
-    QuicLossDetectionDiscardPackets(&Connection->LossDetection, KeyType);
-    QuicPacketSpaceUninitialize(Connection->Packets[EncryptLevel]);
-    Connection->Packets[EncryptLevel] = NULL;
-
-    if (HasAckElicitingPacketsToAcknowledge) {
-        QuicSendUpdateAckState(&Connection->Send);
-    }
-
-    return TRUE;
-}
-
-//
-// Called when the server has sent everything it will ever send and it has all
-// been acknowledged.
-//
-_IRQL_requires_max_(PASSIVE_LEVEL)
-void
-QuicCryptoOnServerComplete(
-    _In_ QUIC_CRYPTO* Crypto
-    )
-{
-    QuicTraceLogConnInfo(
-        CryptoStateDiscard,
-        QuicCryptoGetConnection(Crypto),
-        "Crypto/TLS state no longer needed");
-    if (Crypto->TLS != NULL) {
-        QuicTlsUninitialize(Crypto->TLS);
-        Crypto->TLS = NULL;
-    }
-    if (Crypto->Initialized) {
-        QuicRecvBufferUninitialize(&Crypto->RecvBuffer);
-        QuicRangeUninitialize(&Crypto->SparseAckRanges);
-        QUIC_FREE(Crypto->TlsState.Buffer);
-        Crypto->TlsState.Buffer = NULL;
-        Crypto->Initialized = FALSE;
-    }
-}
-
-//
-// Send Interfaces
-//
-
-_IRQL_requires_max_(PASSIVE_LEVEL)
-QUIC_ENCRYPT_LEVEL
-QuicCryptoGetNextEncryptLevel(
-    _In_ QUIC_CRYPTO* Crypto
-    )
-{
-    uint64_t SendOffset =
-        RECOV_WINDOW_OPEN(Crypto) ?
-            Crypto->RecoveryNextOffset : Crypto->NextSendOffset;
-
-    if (Crypto->TlsState.BufferOffset1Rtt != 0 &&
-        SendOffset >= Crypto->TlsState.BufferOffset1Rtt) {
-        return QUIC_ENCRYPT_LEVEL_1_RTT;
-    } else if (Crypto->TlsState.BufferOffsetHandshake != 0 &&
-        SendOffset >= Crypto->TlsState.BufferOffsetHandshake) {
-        return QUIC_ENCRYPT_LEVEL_HANDSHAKE;
-    } else {
-        return QUIC_ENCRYPT_LEVEL_INITIAL;
-    }
-}
-
-//
-// Writes data at the requested stream offset to a stream frame.
-//
-_IRQL_requires_max_(PASSIVE_LEVEL)
-_Success_(return != FALSE)
-BOOLEAN
-QuicCryptoWriteOneFrame(
-    _In_ QUIC_CRYPTO* Crypto,
-    _In_ uint32_t EncryptLevelStart,
-    _In_ uint32_t CryptoOffset,
-    _Inout_ uint16_t* FramePayloadBytes,
-    _Inout_ uint16_t* Offset,
-    _In_ uint16_t BufferLength,
-    _Out_writes_to_(BufferLength, *Offset) uint8_t* Buffer,
-    _Inout_ QUIC_SENT_PACKET_METADATA* PacketMetadata
-    )
-{
-    QUIC_DBG_ASSERT(*FramePayloadBytes > 0);
-    QUIC_DBG_ASSERT(CryptoOffset >= EncryptLevelStart);
-    QUIC_DBG_ASSERT(CryptoOffset <= Crypto->TlsState.BufferTotalLength);
-    QUIC_DBG_ASSERT(CryptoOffset >= (Crypto->TlsState.BufferTotalLength - Crypto->TlsState.BufferLength));
-
-    QUIC_CONNECTION* Connection = QuicCryptoGetConnection(Crypto);
-    QUIC_CRYPTO_EX Frame = { CryptoOffset - EncryptLevelStart, 0, 0 };
-    Frame.Data =
-        Crypto->TlsState.Buffer +
-        (CryptoOffset - (Crypto->TlsState.BufferTotalLength - Crypto->TlsState.BufferLength));
-
-    //
-    // From the remaining amount of space in the packet, calculate the size of
-    // the CRYPTO frame header to then determine how much room is left for
-    // payload.
-    //
-
-    uint16_t HeaderLength = sizeof(uint8_t) + QuicVarIntSize(CryptoOffset);
-    if (BufferLength < *Offset + HeaderLength + 4) {
-        QuicTraceLogConnVerbose(
-            NoMoreRoomForCrypto,
-            Connection,
-            "No room for CRYPTO frame");
-        return FALSE;
-    }
-
-    Frame.Length = BufferLength - *Offset - HeaderLength;
-    uint16_t LengthFieldByteCount = QuicVarIntSize(Frame.Length);
-    HeaderLength += LengthFieldByteCount;
-    Frame.Length -= LengthFieldByteCount;
-
-    //
-    // Even if there is room in the buffer, we can't write more data than is
-    // currently queued.
-    //
-    if (Frame.Length > *FramePayloadBytes) {
-        Frame.Length = *FramePayloadBytes;
-    }
-
-    QUIC_DBG_ASSERT(Frame.Length > 0);
-    *FramePayloadBytes = (uint16_t)Frame.Length;
-
-    QuicTraceLogConnVerbose(
-        AddCryptoFrame,
-        Connection,
-        "Sending %hu crypto bytes, offset=%u",
-        (uint16_t)Frame.Length,
-        CryptoOffset);
-
-    //
-    // We're definitely writing a frame and we know how many bytes it contains,
-    // so do the real call to QuicFrameEncodeStreamHeader to write the header.
-    //
-    QUIC_FRE_ASSERT(
-        QuicCryptoFrameEncode(&Frame, Offset, BufferLength, Buffer));
-
-    PacketMetadata->Flags.IsRetransmittable = TRUE;
-    PacketMetadata->Flags.HasCrypto = TRUE;
-    PacketMetadata->Frames[PacketMetadata->FrameCount].Type = QUIC_FRAME_CRYPTO;
-    PacketMetadata->Frames[PacketMetadata->FrameCount].CRYPTO.Offset = CryptoOffset;
-    PacketMetadata->Frames[PacketMetadata->FrameCount].CRYPTO.Length = (uint16_t)Frame.Length;
-    PacketMetadata->Frames[PacketMetadata->FrameCount].Flags = 0;
-    PacketMetadata->FrameCount++;
-
-    return TRUE;
-}
-
-//
-// Writes CRYPTO frames into a packet buffer.
-//
-_IRQL_requires_max_(PASSIVE_LEVEL)
-void
-QuicCryptoWriteCryptoFrames(
-    _In_ QUIC_CRYPTO* Crypto,
-    _Inout_ QUIC_PACKET_BUILDER* Builder,
-    _Inout_ uint16_t* Offset,
-    _In_ uint16_t BufferLength,
-    _Out_writes_to_(BufferLength, *Offset) uint8_t* Buffer
-    )
-{
-
-    //
-    // Write frames until we've filled the provided space.
-    //
-
-    while (*Offset < BufferLength &&
-        Builder->Metadata->FrameCount < QUIC_MAX_FRAMES_PER_PACKET) {
-
-        //
-        // Find the bounds of this frame. Left is the offset of the
-        // first byte in the frame, and Right is the offset of the
-        // first byte AFTER the frame.
-        //
-        uint32_t Left;
-        uint32_t Right;
-
-        BOOLEAN Recovery;
-        if (RECOV_WINDOW_OPEN(Crypto)) {
-            Left = Crypto->RecoveryNextOffset;
-            Recovery = TRUE;
-        } else {
-            Left = Crypto->NextSendOffset;
-            Recovery = FALSE;
-        }
-
-        if (Left == Crypto->TlsState.BufferTotalLength) {
-            //
-            // No more data left to send.
-            //
-            break;
-        }
-
-        Right = Left + BufferLength - *Offset;
-
-        if (Recovery &&
-            Right > Crypto->RecoveryEndOffset &&
-            Crypto->RecoveryEndOffset != Crypto->NextSendOffset) {
-            Right = Crypto->RecoveryEndOffset;
-        }
-
-        //
-        // Find the first SACK after the selected offset.
-        //
-        uint32_t i = 0;
-        QUIC_SUBRANGE* Sack;
-        if (Left == Crypto->MaxSentLength) {
-            //
-            // Transmitting new bytes; no such SACK can exist.
-            //
-            Sack = NULL;
-        } else {
-            while ((Sack = QuicRangeGetSafe(&Crypto->SparseAckRanges, i++)) != NULL &&
-                Sack->Low < (uint64_t)Left) {
-                QUIC_DBG_ASSERT(Sack->Low + Sack->Count <= (uint64_t)Left);
-            }
-        }
-
-        if (Sack) {
-            if ((uint64_t)Right > Sack->Low) {
-                Right = (uint32_t)Sack->Low;
-            }
-        } else {
-            if (Right > Crypto->TlsState.BufferTotalLength) {
-                Right = Crypto->TlsState.BufferTotalLength;
-            }
-        }
-
-        QUIC_DBG_ASSERT(Right >= Left);
-
-        uint32_t EncryptLevelStart;
-        uint32_t PacketTypeRight;
-        switch (Builder->PacketType) {
-        case QUIC_INITIAL:
-            EncryptLevelStart = 0;
-            if (Crypto->TlsState.BufferOffsetHandshake != 0) {
-                PacketTypeRight = Crypto->TlsState.BufferOffsetHandshake;
-            } else {
-                PacketTypeRight = Crypto->TlsState.BufferTotalLength;
-            }
-            break;
-        case QUIC_0_RTT_PROTECTED:
-            QUIC_FRE_ASSERT(FALSE);
-            EncryptLevelStart = 0;
-            PacketTypeRight = 0; // To get build to stop complaining.
-            break;
-        case QUIC_HANDSHAKE:
-            QUIC_DBG_ASSERT(Crypto->TlsState.BufferOffsetHandshake != 0);
-            QUIC_DBG_ASSERT(Left >= Crypto->TlsState.BufferOffsetHandshake);
-            EncryptLevelStart = Crypto->TlsState.BufferOffsetHandshake;
-            PacketTypeRight =
-                Crypto->TlsState.BufferOffset1Rtt == 0 ?
-                    Crypto->TlsState.BufferTotalLength : Crypto->TlsState.BufferOffset1Rtt;
-            break;
-        default:
-            QUIC_DBG_ASSERT(Crypto->TlsState.BufferOffset1Rtt != 0);
-            QUIC_DBG_ASSERT(Left >= Crypto->TlsState.BufferOffset1Rtt);
-            EncryptLevelStart = Crypto->TlsState.BufferOffset1Rtt;
-            PacketTypeRight = Crypto->TlsState.BufferTotalLength;
-            break;
-        }
-
-        if (Right > PacketTypeRight) {
-            Right = PacketTypeRight;
-        }
-
-        if (Left >= Right) {
-            //
-            // No more data to write at this encryption level, though we should
-            // have at least written something. If not, then the logic that
-            // decided to call this function in the first place is wrong.
-            //
-            break;
-        }
-
-        QUIC_DBG_ASSERT(Right > Left);
-
-        uint16_t FramePayloadBytes = (uint16_t)(Right - Left);
-
-        if (!QuicCryptoWriteOneFrame(
-                Crypto,
-                EncryptLevelStart,
-                Left,
-                &FramePayloadBytes,
-                Offset,
-                BufferLength,
-                Buffer,
-                Builder->Metadata)) {
-            //
-            // No more data could be written.
-            //
-            break;
-        }
-
-        //
-        // FramePayloadBytes may have been reduced.
-        //
-        Right = Left + FramePayloadBytes;
-
-        //
-        // Move the "next" offset (RecoveryNextOffset if we are sending
-        // recovery bytes or NextSendOffset otherwise) forward by the
-        // number of bytes we've written. If we wrote up to the edge
-        // of a SACK, skip past the SACK.
-        //
-
-        if (Recovery) {
-            QUIC_DBG_ASSERT(Crypto->RecoveryNextOffset <= Right);
-            Crypto->RecoveryNextOffset = Right;
-            if (Sack && (uint64_t)Crypto->RecoveryNextOffset == Sack->Low) {
-                Crypto->RecoveryNextOffset += (uint32_t)Sack->Count;
-            }
-        }
-
-        if (Crypto->NextSendOffset < Right) {
-            Crypto->NextSendOffset = Right;
-            if (Sack && (uint64_t)Crypto->NextSendOffset == Sack->Low) {
-                Crypto->NextSendOffset += (uint32_t)Sack->Count;
-            }
-        }
-
-        if (Crypto->MaxSentLength < Right) {
-            Crypto->MaxSentLength = Right;
-        }
-    }
-
-    QuicCryptoDumpSendState(Crypto);
-}
-
-_IRQL_requires_max_(PASSIVE_LEVEL)
-BOOLEAN
-QuicCryptoWriteFrames(
-    _In_ QUIC_CRYPTO* Crypto,
-    _Inout_ QUIC_PACKET_BUILDER* Builder
-    )
-{
-    QUIC_DBG_ASSERT(Builder->Metadata->FrameCount < QUIC_MAX_FRAMES_PER_PACKET);
-
-    QUIC_CONNECTION* Connection = QuicCryptoGetConnection(Crypto);
-    uint8_t PrevFrameCount = Builder->Metadata->FrameCount;
-
-    uint16_t AvailableBufferLength =
-        (uint16_t)Builder->Datagram->Length - Builder->EncryptionOverhead;
-
-    if (QuicCryptoHasPendingCryptoFrame(Crypto)) {
-        QuicCryptoWriteCryptoFrames(
-            Crypto,
-            Builder,
-            &Builder->DatagramLength,
-            AvailableBufferLength,
-            Builder->Datagram->Buffer);
-
-        if (!QuicCryptoHasPendingCryptoFrame(Crypto)) {
-            Connection->Send.SendFlags &= ~QUIC_CONN_SEND_FLAG_CRYPTO;
-        }
-
-    } else {
-        //
-        // If it doesn't have anything to send, it shouldn't have been queued in
-        // the first place.
-        //
-        QUIC_DBG_ASSERT(FALSE);
-    }
-
-    return Builder->Metadata->FrameCount > PrevFrameCount;
-}
-
-_IRQL_requires_max_(PASSIVE_LEVEL)
-BOOLEAN
-QuicCryptoOnLoss(
-    _In_ QUIC_CRYPTO* Crypto,
-    _In_ QUIC_SENT_FRAME_METADATA* FrameMetadata
-    )
-{
-    uint64_t Start = FrameMetadata->CRYPTO.Offset;
-    uint64_t End = Start + FrameMetadata->CRYPTO.Length;
-
-    //
-    // First check to make sure this data wasn't already acknowledged in a
-    // different packet.
-    //
-
-    if (End <= Crypto->UnAckedOffset) {
-        //
-        // Already completely acknowledged.
-        //
-        return FALSE;
-    } else if (Start < Crypto->UnAckedOffset) {
-        //
-        // The 'lost' range overlaps with UNA. Move Start forward.
-        //
-        Start = Crypto->UnAckedOffset;
-    }
-
-    QUIC_SUBRANGE* Sack;
-    uint32_t i = 0;
-    while ((Sack = QuicRangeGetSafe(&Crypto->SparseAckRanges, i++)) != NULL &&
-        Sack->Low < End) {
-        if (Start < Sack->Low + Sack->Count) {
-            //
-            // This SACK overlaps with the 'lost' range.
-            //
-            if (Start >= Sack->Low) {
-                //
-                // The SACK fully covers the Start of the 'lost' range.
-                //
-                if (End <= Sack->Low + Sack->Count) {
-                    //
-                    // The SACK fully covers the whole 'lost' range.
-                    //
-                    return FALSE;
-
-                } else {
-                    //
-                    // The SACK only covers the beginning of the 'lost'
-                    // range. Move Start forward to the end of the SACK.
-                    //
-                    Start = Sack->Low + Sack->Count;
-                }
-
-            } else if (End <= Sack->Low + Sack->Count) {
-                //
-                // The SACK fully covers the End of the 'lost' range. Move
-                // the End backward to right before the SACK.
-                //
-                End = Sack->Low;
-
-            } else {
-                //
-                // The SACK is fully covered by the 'lost' range. Don't do
-                // anything special in this case, because we still have stuff
-                // that needs to be retransmitted in that case.
-                //
-            }
-        }
-    }
-
-    BOOLEAN UpdatedRecoveryWindow = FALSE;
-
-    //
-    // Expand the recovery window to encompass the crypto frame that was lost.
-    //
-
-    if (Start < Crypto->RecoveryNextOffset) {
-        Crypto->RecoveryNextOffset = (uint32_t)Start;
-        UpdatedRecoveryWindow = TRUE;
-    }
-
-    if (Crypto->RecoveryEndOffset < End) {
-        Crypto->RecoveryEndOffset = (uint32_t)End;
-        UpdatedRecoveryWindow = TRUE;
-    }
-
-    if (UpdatedRecoveryWindow) {
-
-        QUIC_CONNECTION* Connection = QuicCryptoGetConnection(Crypto);
-
-        QuicTraceLogConnVerbose(
-            RecoverCrypto,
-            Connection,
-            "Recovering crypto from %llu up to %llu",
-            Start,
-            End);
-
-        if (!Crypto->InRecovery) {
-            Crypto->InRecovery = TRUE;
-        }
-
-        BOOLEAN DataQueued =
-            QuicSendSetSendFlag(
-                &Connection->Send,
-                QUIC_CONN_SEND_FLAG_CRYPTO);
-
-        QuicCryptoDumpSendState(Crypto);
-
-        return DataQueued;
-    }
-
-    return FALSE;
-}
-
-_IRQL_requires_max_(PASSIVE_LEVEL)
-void
-QuicCryptoOnAck(
-    _In_ QUIC_CRYPTO* Crypto,
-    _In_ QUIC_SENT_FRAME_METADATA* FrameMetadata
-    )
-{
-    uint32_t Offset = FrameMetadata->CRYPTO.Offset;
-    uint32_t Length = FrameMetadata->CRYPTO.Length;
-
-    //
-    // The offset directly following this frame.
-    //
-    uint32_t FollowingOffset = Offset + Length;
-
-    QUIC_DBG_ASSERT(FollowingOffset <= Crypto->TlsState.BufferTotalLength);
-
-    QUIC_CONNECTION* Connection = QuicCryptoGetConnection(Crypto);
-
-    QuicTraceLogConnVerbose(
-        AckCrypto,
-        Connection,
-        "Received ack for %u crypto bytes, offset=%u",
-        Length,
-        Offset);
-
-    if (Offset <= Crypto->UnAckedOffset) {
-
-        //
-        // No unacknowledged bytes before this ACK. If any new
-        // bytes are acknowledged then we'll advance UnAckedOffset.
-        //
-
-        if (Crypto->UnAckedOffset < FollowingOffset) {
-
-            //
-            // Drain the front of the send buffer.
-            //
-            uint32_t DrainLength = FollowingOffset - Crypto->UnAckedOffset;
-            if ((uint32_t)Crypto->TlsState.BufferLength > DrainLength) {
-                Crypto->TlsState.BufferLength -= (uint16_t)DrainLength;
-                QuicMoveMemory(
-                    Crypto->TlsState.Buffer,
-                    Crypto->TlsState.Buffer + DrainLength,
-                    Crypto->TlsState.BufferLength);
-            } else {
-                Crypto->TlsState.BufferLength = 0;
-            }
-
-            Crypto->UnAckedOffset = FollowingOffset;
-
-            //
-            // Delete any SACKs that UnAckedOffset caught up to.
-            //
-            QuicRangeSetMin(&Crypto->SparseAckRanges, Crypto->UnAckedOffset);
-
-            QUIC_SUBRANGE* Sack = QuicRangeGetSafe(&Crypto->SparseAckRanges, 0);
-            if (Sack && Sack->Low == (uint64_t)Crypto->UnAckedOffset) {
-                Crypto->UnAckedOffset = (uint32_t)(Sack->Low + Sack->Count);
-                QuicRangeRemoveSubranges(&Crypto->SparseAckRanges, 0, 1);
-            }
-
-            if (Crypto->NextSendOffset < Crypto->UnAckedOffset) {
-                Crypto->NextSendOffset = Crypto->UnAckedOffset;
-            }
-            if (Crypto->RecoveryNextOffset < Crypto->UnAckedOffset) {
-                Crypto->RecoveryNextOffset = Crypto->UnAckedOffset;
-            }
-            if (Crypto->RecoveryEndOffset < Crypto->UnAckedOffset) {
-                Crypto->InRecovery = FALSE;
-            }
-            if (Connection->State.Connected && QuicConnIsServer(Connection) &&
-                Crypto->TlsState.BufferOffset1Rtt != 0 &&
-                Crypto->UnAckedOffset == Crypto->TlsState.BufferTotalLength) {
-                QuicCryptoOnServerComplete(Crypto); // TODO - If sending 0-RTT tickets ever becomes
-                                                    // controllable by the app, this logic will have
-                                                    // to take that into account.
-            }
-        }
-
-    } else {
-
-        BOOLEAN SacksUpdated;
-        QUIC_SUBRANGE* Sack =
-            QuicRangeAddRange(
-                &Crypto->SparseAckRanges,
-                Offset,
-                Length,
-                &SacksUpdated);
-        if (Sack == NULL) {
-
-            QuicConnFatalError(Connection, QUIC_STATUS_OUT_OF_MEMORY, "Out of memory");
-            return;
-
-        } else if (SacksUpdated) {
-
-            //
-            // Sack points to a new or expanded SACK, and any bytes that are
-            // newly ACKed are covered by this SACK.
-            //
-
-            //
-            // In QuicCryptoWriteFrames we assume that the starting offset
-            // (NextSendOffset or RecoveryNextOffset) is not acknowledged, so
-            // fix up these two offsets.
-            //
-            if ((uint64_t)Crypto->NextSendOffset >= Sack->Low &&
-                (uint64_t)Crypto->NextSendOffset < Sack->Low + Sack->Count) {
-                Crypto->NextSendOffset = (uint32_t)(Sack->Low + Sack->Count);
-            }
-            if ((uint64_t)Crypto->RecoveryNextOffset >= Sack->Low &&
-                (uint64_t)Crypto->RecoveryNextOffset < Sack->Low + Sack->Count) {
-                Crypto->RecoveryNextOffset = (uint32_t)(Sack->Low + Sack->Count);
-            }
-        }
-    }
-
-    if (!QuicCryptoHasPendingCryptoFrame(Crypto)) {
-        //
-        // Make the crypto stream isn't queued to send.
-        //
-        QuicSendClearSendFlag(
-            &Connection->Send,
-            QUIC_CONN_SEND_FLAG_CRYPTO);
-    }
-
-    QuicCryptoDumpSendState(Crypto);
-}
-
-//
-// Receive Interfaces
-//
-
-_IRQL_requires_max_(PASSIVE_LEVEL)
-QUIC_STATUS
-QuicCryptoProcessDataFrame(
-    _In_ QUIC_CRYPTO* Crypto,
-    _In_ QUIC_PACKET_KEY_TYPE KeyType,
-    _In_ const QUIC_CRYPTO_EX* Frame,
-    _Out_ BOOLEAN* DataReady
-    )
-{
-    QUIC_STATUS Status;
-    QUIC_CONNECTION* Connection = QuicCryptoGetConnection(Crypto);
-    uint64_t FlowControlLimit = UINT16_MAX;
-
-    *DataReady = FALSE;
-
-    if (Frame->Length == 0) {
-
-        Status = QUIC_STATUS_SUCCESS;
-
-    } else if (!Crypto->Initialized) {
-
-        Status = QUIC_STATUS_SUCCESS;
-        QuicTraceLogConnWarning(
-            IgnoreCryptoFrame,
-            Connection,
-            "Ignoring received crypto after cleanup");
-
-    } else {
-
-        if (KeyType == QUIC_PACKET_KEY_1_RTT_OLD ||
-            KeyType == QUIC_PACKET_KEY_1_RTT_NEW) {
-            KeyType = QUIC_PACKET_KEY_1_RTT; // Treat them all as the same
-        }
-
-        QUIC_DBG_ASSERT(KeyType <= Crypto->TlsState.ReadKey);
-        if (KeyType < Crypto->TlsState.ReadKey) {
-            Status = QUIC_STATUS_SUCCESS; // Old, likely retransmitted data.
-            goto Error;
-        }
-
-        //
-        // Write the received data (could be duplicate) to the stream buffer. The
-        // stream buffer will indicate if there is data to process.
-        //
-        Status =
-            QuicRecvBufferWrite(
-                &Crypto->RecvBuffer,
-                Crypto->RecvEncryptLevelStartOffset + Frame->Offset,
-                (uint16_t)Frame->Length,
-                Frame->Data,
-                &FlowControlLimit,
-                DataReady);
-        if (QUIC_FAILED(Status)) {
-            if (Status == QUIC_STATUS_BUFFER_TOO_SMALL) {
-<<<<<<< HEAD
-                QuicTraceEvent(ConnError, "[conn][%p] ERROR, %s.",
-                    Connection, "Tried to write beyond crypto flow control limit.");
-=======
-                QuicTraceEvent(
-                    ConnError,
-                    "[conn][%p] ERROR, %s.",
-                    Connection,
-                    "Tried to write beyond crypto flow control limit.");
->>>>>>> 3fa74d4a
-                QuicConnTransportError(Connection, QUIC_ERROR_CRYPTO_BUFFER_EXCEEDED);
-            }
-            goto Error;
-        }
-    }
-
-    QuicTraceLogConnVerbose(
-        RecvCrypto,
-        Connection,
-        "Received %hu crypto bytes, offset=%llu Ready=%hhu",
-        (uint16_t)Frame->Length,
-        Frame->Offset,
-        *DataReady);
-
-Error:
-
-    return Status;
-}
-
-_IRQL_requires_max_(PASSIVE_LEVEL)
-QUIC_STATUS
-QuicCryptoProcessFrame(
-    _In_ QUIC_CRYPTO* Crypto,
-    _In_ QUIC_PACKET_KEY_TYPE KeyType,
-    _In_ const QUIC_CRYPTO_EX* const Frame
-    )
-{
-    QUIC_STATUS Status = QUIC_STATUS_SUCCESS;
-    BOOLEAN DataReady;
-
-    Status =
-        QuicCryptoProcessDataFrame(
-            Crypto, KeyType, Frame, &DataReady);
-
-    if (QUIC_SUCCEEDED(Status) && DataReady) {
-        if (!Crypto->TlsCallPending) {
-            QuicCryptoProcessData(Crypto, FALSE);
-
-            QUIC_CONNECTION* Connection = QuicCryptoGetConnection(Crypto);
-            if (Connection->State.ClosedLocally) {
-                //
-                // If processing the received frame caused us to close the
-                // connection, make sure to stop processing anything else in the
-                // packet.
-                //
-                Status = QUIC_STATUS_INVALID_STATE;
-            }
-        } else {
-            //
-            // Can't call TLS yet (either hasn't been initialized or already
-            // working) so just indicate we have data pending ready for delivery.
-            //
-            Crypto->TlsDataPending = TRUE;
-        }
-    }
-
-    return Status;
-}
-
-_IRQL_requires_max_(PASSIVE_LEVEL)
-BOOLEAN
-QuicConnReceiveTP(
-    _In_ QUIC_CONNECTION* Connection,
-    _In_ uint16_t TPLength,
-    _In_reads_(TPLength) const uint8_t* TPBuffer
-    )
-{
-    if (!QuicCryptoTlsDecodeTransportParameters(
-            Connection,
-            TPBuffer,
-            TPLength,
-            &Connection->PeerTransportParams)) {
-        return FALSE;
-    }
-
-    QuicConnProcessPeerTransportParameters(Connection, FALSE);
-
-    return TRUE;
-}
-
-_IRQL_requires_max_(PASSIVE_LEVEL)
-void
-QuicCryptoProcessTlsCompletion(
-    _In_ QUIC_CRYPTO* Crypto,
-    _In_ QUIC_TLS_RESULT_FLAGS ResultFlags
-    )
-{
-    QUIC_CONNECTION* Connection = QuicCryptoGetConnection(Crypto);
-
-    if (ResultFlags & QUIC_TLS_RESULT_ERROR) {
-<<<<<<< HEAD
-        QuicTraceEvent(ConnErrorStatus, "[conn][%p] ERROR, %d, %s.",
-            Connection, Crypto->TlsState.AlertCode, "Received alert from TLS.");
-=======
-        QuicTraceEvent(
-            ConnErrorStatus,
-            "[conn][%p] ERROR, %u, %s.",
-            Connection,
-            Crypto->TlsState.AlertCode,
-            "Received alert from TLS.");
->>>>>>> 3fa74d4a
-        QuicConnTransportError(
-            Connection,
-            QUIC_ERROR_CRYPTO_ERROR(0xFF & Crypto->TlsState.AlertCode));
-        return;
-    }
-
-    if (ResultFlags & QUIC_TLS_RESULT_EARLY_DATA_ACCEPT) {
-        QuicTraceLogConnInfo(
-            ZeroRttAccepted,
-            Connection,
-            "0-RTT accepted");
-        QUIC_TEL_ASSERT(Crypto->TlsState.EarlyDataState == QUIC_TLS_EARLY_DATA_ACCEPTED);
-    }
-
-    if (ResultFlags & QUIC_TLS_RESULT_EARLY_DATA_REJECT) {
-        QuicTraceLogConnInfo(
-            ZeroRttRejected,
-            Connection,
-            "0-RTT rejected");
-        QUIC_TEL_ASSERT(Crypto->TlsState.EarlyDataState != QUIC_TLS_EARLY_DATA_ACCEPTED);
-        if (!QuicConnIsServer(Connection)) {
-            QuicCryptoDiscardKeys(Crypto, QUIC_PACKET_KEY_0_RTT);
-            QuicLossDetectionOnZeroRttRejected(&Connection->LossDetection);
-        } else {
-            QuicConnDiscardDeferred0Rtt(Connection);
-        }
-    }
-
-    if (ResultFlags & QUIC_TLS_RESULT_WRITE_KEY_UPDATED) {
-<<<<<<< HEAD
-        QuicTraceEvent(ConnWriteKeyUpdated, "[conn][%p] Write Key Updated, %c.", Connection, Crypto->TlsState.WriteKey);
-=======
-        QuicTraceEvent(
-            ConnWriteKeyUpdated,
-            "[conn][%p] Write Key Updated, %hhu.",
-            Connection,
-            Crypto->TlsState.WriteKey);
->>>>>>> 3fa74d4a
-        QUIC_DBG_ASSERT(Crypto->TlsState.WriteKey <= QUIC_PACKET_KEY_1_RTT);
-        _Analysis_assume_(Crypto->TlsState.WriteKey >= 0);
-        QUIC_TEL_ASSERT(Crypto->TlsState.WriteKeys[Crypto->TlsState.WriteKey] != NULL);
-        if (Crypto->TlsState.WriteKey == QUIC_PACKET_KEY_HANDSHAKE &&
-            !QuicConnIsServer(Connection)) {
-            //
-            // Per spec, client MUST discard Initial keys when it starts
-            // encrypting packets with handshake keys.
-            //
-            QuicCryptoDiscardKeys(Crypto, QUIC_PACKET_KEY_INITIAL);
-        }
-        if (Crypto->TlsState.WriteKey == QUIC_PACKET_KEY_1_RTT) {
-            if (!QuicConnIsServer(Connection)) {
-                //
-                // The client has the 1-RTT keys so we can get rid of 0-RTT
-                // keys.
-                //
-                QuicCryptoDiscardKeys(Crypto, QUIC_PACKET_KEY_0_RTT);
-            }
-            //
-            // We have the 1-RTT key so we can start sending application data.
-            //
-            QuicSendQueueFlush(&Connection->Send, REASON_NEW_KEY);
-        }
-
-        if (QuicConnIsServer(Connection)) {
-            if (Crypto->TlsState.WriteKey == QUIC_PACKET_KEY_1_RTT) {
-                //
-                // Done with the server's flight.
-                //
-                Connection->Stats.Handshake.ServerFlight1Bytes = Crypto->TlsState.BufferOffset1Rtt;
-            }
-        } else {
-            if (Crypto->TlsState.WriteKey == QUIC_PACKET_KEY_HANDSHAKE) {
-                //
-                // Done with the client's Initial flight.
-                //
-                Connection->Stats.Handshake.ClientFlight1Bytes = Crypto->TlsState.BufferOffsetHandshake;
-            }
-
-            if (Crypto->TlsState.WriteKey == QUIC_PACKET_KEY_1_RTT) {
-                //
-                // Done with the client's second flight, consisting of Handshake packets.
-                //
-                Connection->Stats.Handshake.ClientFlight2Bytes =
-                    Crypto->TlsState.BufferOffset1Rtt - Crypto->TlsState.BufferOffsetHandshake;
-            }
-        }
-    }
-
-    if (ResultFlags & QUIC_TLS_RESULT_READ_KEY_UPDATED) {
-        //
-        // Make sure there isn't any data received past the current Recv offset
-        // at the previous encryption level.
-        //
-        if (QuicRecvBufferHasUnreadData(&Crypto->RecvBuffer)) {
-<<<<<<< HEAD
-            QuicTraceEvent(ConnError, "[conn][%p] ERROR, %s.",
-                Connection, "Leftover crypto data in previous encryption level.");
-=======
-            QuicTraceEvent(
-                ConnError,
-                "[conn][%p] ERROR, %s.",
-                Connection,
-                "Leftover crypto data in previous encryption level.");
->>>>>>> 3fa74d4a
-            QuicConnTransportError(Connection, QUIC_ERROR_PROTOCOL_VIOLATION);
-            return;
-        }
-
-        Crypto->RecvEncryptLevelStartOffset = Crypto->RecvTotalConsumed;
-<<<<<<< HEAD
-        QuicTraceEvent(ConnReadKeyUpdated, "[conn][%p] Read Key Updated, %c.", Connection, Crypto->TlsState.ReadKey);
-=======
-        QuicTraceEvent(
-            ConnReadKeyUpdated,
-            "[conn][%p] Read Key Updated, %hhu.",
-            Connection,
-            Crypto->TlsState.ReadKey);
->>>>>>> 3fa74d4a
-
-        //
-        // If we have the read key, we must also have the write key.
-        //
-        QUIC_DBG_ASSERT(Crypto->TlsState.ReadKey <= QUIC_PACKET_KEY_1_RTT);
-        _Analysis_assume_(Crypto->TlsState.ReadKey >= 0);
-        QUIC_TEL_ASSERT(Crypto->TlsState.WriteKey >= Crypto->TlsState.ReadKey);
-        QUIC_TEL_ASSERT(Crypto->TlsState.ReadKeys[Crypto->TlsState.ReadKey] != NULL);
-
-        if (QuicConnIsServer(Connection)) {
-            if (Crypto->TlsState.ReadKey == QUIC_PACKET_KEY_HANDSHAKE) {
-                //
-                // Done with the client's Initial flight.
-                //
-                Connection->Stats.Handshake.ClientFlight1Bytes = Crypto->RecvTotalConsumed;
-            }
-
-            if (Crypto->TlsState.ReadKey == QUIC_PACKET_KEY_1_RTT) {
-                //
-                // Done with the client's second flight, consisting of Handshake packets.
-                //
-                Connection->Stats.Handshake.ClientFlight2Bytes =
-                    Crypto->RecvTotalConsumed - Connection->Stats.Handshake.ClientFlight1Bytes;
-            }
-        } else {
-            if (Crypto->TlsState.ReadKey == QUIC_PACKET_KEY_1_RTT) {
-                //
-                // Done with the server's flight.
-                //
-                Connection->Stats.Handshake.ServerFlight1Bytes = Crypto->RecvTotalConsumed;
-            }
-        }
-
-        if (Connection->Stats.Timing.InitialFlightEnd == 0) {
-            //
-            // Any read key change means we are done with the initial flight.
-            //
-            Connection->Stats.Timing.InitialFlightEnd = QuicTimeUs64();
-        }
-
-        if (Crypto->TlsState.ReadKey == QUIC_PACKET_KEY_1_RTT) {
-            //
-            // Once TLS is consuming 1-RTT data, we are done with the Handshake
-            // flight.
-            //
-            Connection->Stats.Timing.HandshakeFlightEnd = QuicTimeUs64();
-        }
-    }
-
-    if (ResultFlags & QUIC_TLS_RESULT_DATA) {
-        QuicSendSetSendFlag(
-            &QuicCryptoGetConnection(Crypto)->Send,
-            QUIC_CONN_SEND_FLAG_CRYPTO);
-        QuicCryptoDumpSendState(Crypto);
-    }
-
-    if (ResultFlags & QUIC_TLS_RESULT_COMPLETE) {
-        QUIC_DBG_ASSERT(!(ResultFlags & QUIC_TLS_RESULT_ERROR));
-        QUIC_TEL_ASSERT(!Connection->State.Connected);
-
-<<<<<<< HEAD
-        QuicTraceEvent(ConnHandshakeComplete, "[conn][%p] Handshake complete", Connection);
-=======
-        QuicTraceEvent(
-            ConnHandshakeComplete,
-            "[conn][%p] Handshake complete",
-            Connection);
->>>>>>> 3fa74d4a
-
-        //
-        // We should have the 1-RTT keys by connection complete time.
-        //
-        QUIC_TEL_ASSERT(Crypto->TlsState.ReadKeys[QUIC_PACKET_KEY_1_RTT] != NULL);
-        QUIC_TEL_ASSERT(Crypto->TlsState.WriteKeys[QUIC_PACKET_KEY_1_RTT] != NULL);
-
-        if (QuicConnIsServer(Connection)) {
-            //
-            // Handshake is confirmed on the server side as soon as it completes.
-            //
-            QuicTraceLogConnInfo(
-                HandshakeConfirmedServer,
-                Connection,
-                "Handshake confirmed (server)");
-            QuicSendSetSendFlag(&Connection->Send, QUIC_CONN_SEND_FLAG_HANDSHAKE_DONE);
-            QuicCryptoHandshakeConfirmed(&Connection->Crypto);
-        }
-
-        //
-        // Only set the connected flag after we do the confirmation code path
-        // above so that TLS state isn't prematurely destroyed (before the
-        // CONNECTED event is indicated to the app).
-        //
-        Connection->State.Connected = TRUE;
-
-        QuicConnGenerateNewSourceCids(Connection, FALSE);
-
-        if (!QuicConnIsServer(Connection) &&
-            Connection->RemoteServerName != NULL) {
-
-            QUIC_SEC_CONFIG* SecConfig = QuicTlsGetSecConfig(Crypto->TLS);
-
-            //
-            // Cache this information for future connections in this
-            // session to make use of.
-            //
-            QUIC_TEL_ASSERT(Connection->Session != NULL);
-            QuicSessionServerCacheSetState(
-                Connection->Session,
-                Connection->RemoteServerName,
-                Connection->Stats.QuicVersion,
-                &Connection->PeerTransportParams,
-                SecConfig);
-
-            QuicTlsSecConfigRelease(SecConfig);
-        }
-
-        QUIC_DBG_ASSERT(Crypto->TlsState.NegotiatedAlpn != NULL);
-        if (!QuicConnIsServer(Connection)) {
-            //
-            // Currently, NegotiatedAlpn points into TLS state memory, which
-            // doesn't live as long as the connection. Update it to point to the
-            // session state memory instead.
-            //
-            Crypto->TlsState.NegotiatedAlpn =
-                QuicTlsAlpnFindInList(
-                    Connection->Session->AlpnListLength,
-                    Connection->Session->AlpnList,
-                    Crypto->TlsState.NegotiatedAlpn[0],
-                    Crypto->TlsState.NegotiatedAlpn + 1);
-            QUIC_TEL_ASSERT(Crypto->TlsState.NegotiatedAlpn != NULL);
-        }
-
-        QUIC_CONNECTION_EVENT Event;
-        Event.Type = QUIC_CONNECTION_EVENT_CONNECTED;
-        Event.CONNECTED.SessionResumed = Crypto->TlsState.SessionResumed;
-        Event.CONNECTED.NegotiatedAlpnLength = Crypto->TlsState.NegotiatedAlpn[0];
-        Event.CONNECTED.NegotiatedAlpn = Crypto->TlsState.NegotiatedAlpn + 1;
-        QuicTraceLogConnVerbose(
-            IndicateConnected,
-            Connection,
-            "Indicating QUIC_CONNECTION_EVENT_CONNECTED (Resume=%hhu)",
-            Event.CONNECTED.SessionResumed);
-        (void)QuicConnIndicateEvent(Connection, &Event);
-
-        QuicSendSetSendFlag(&Connection->Send, QUIC_CONN_SEND_FLAG_PMTUD);
-
-        if (QuicConnIsServer(Connection) &&
-            Crypto->TlsState.BufferOffset1Rtt != 0 &&
-            Crypto->UnAckedOffset == Crypto->TlsState.BufferTotalLength) {
-            QuicCryptoOnServerComplete(Crypto); // TODO - If sending 0-RTT tickets ever becomes
-                                                // controllable by the app, this logic will have
-                                                // to take that into account.
-        }
-    }
-
-    if (ResultFlags & QUIC_TLS_RESULT_TICKET) {
-        QuicTraceLogConnInfo(
-            TicketReady,
-            Connection,
-            "Ticket ready");
-    }
-
-    if (ResultFlags & QUIC_TLS_RESULT_READ_KEY_UPDATED) {
-        QuicConnFlushDeferred(Connection);
-    }
-}
-
-_IRQL_requires_max_(PASSIVE_LEVEL)
-void
-QuicCryptoProcessDataComplete(
-    _In_ QUIC_CRYPTO* Crypto,
-    _In_ QUIC_TLS_RESULT_FLAGS ResultFlags,
-    _In_ uint32_t RecvBufferConsumed
-    )
-{
-    Crypto->TlsCallPending = FALSE;
-    if (RecvBufferConsumed != 0) {
-        Crypto->RecvTotalConsumed += RecvBufferConsumed;
-        QuicTraceLogConnVerbose(
-            DrainCrypto,
-            QuicCryptoGetConnection(Crypto),
-            "Draining %u crypto bytes",
-            RecvBufferConsumed);
-        QuicRecvBufferDrain(&Crypto->RecvBuffer, RecvBufferConsumed);
-    }
-    QuicCryptoProcessTlsCompletion(Crypto, ResultFlags);
-
-    if (Crypto->TlsDataPending && !Crypto->TlsCallPending) {
-        QuicCryptoProcessData(Crypto, FALSE);
-    }
-}
-
-_IRQL_requires_max_(DISPATCH_LEVEL)
-void
-QuicTlsProcessDataCompleteCallback(
-    _In_ QUIC_CONNECTION* Connection
-    )
-{
-    QUIC_OPERATION* Oper;
-    if ((Oper = QuicOperationAlloc(Connection->Worker, QUIC_OPER_TYPE_TLS_COMPLETE)) != NULL) {
-        QuicConnQueueOper(Connection, Oper);
-    } else {
-<<<<<<< HEAD
-        QuicTraceEvent(AllocFailure, "Allocation of '%s' failed. (%llu bytes)", "TLS complete operation", 0);
-=======
-        QuicTraceEvent(
-            AllocFailure,
-            "Allocation of '%s' failed. (%llu bytes)",
-            "TLS complete operation",
-            0);
->>>>>>> 3fa74d4a
-    }
-}
-
-_IRQL_requires_max_(PASSIVE_LEVEL)
-void
-QuicCryptoProcessCompleteOperation(
-    _In_ QUIC_CRYPTO* Crypto
-    )
-{
-    uint32_t BufferConsumed = 0;
-    QUIC_TLS_RESULT_FLAGS ResultFlags =
-        QuicTlsProcessDataComplete(Crypto->TLS, &BufferConsumed);
-    QuicCryptoProcessDataComplete(Crypto, ResultFlags, BufferConsumed);
-}
-
-_IRQL_requires_max_(PASSIVE_LEVEL)
-void
-QuicCryptoProcessData(
-    _In_ QUIC_CRYPTO* Crypto,
-    _In_ BOOLEAN IsClientInitial
-    )
-{
-    uint32_t BufferCount = 1;
-    QUIC_BUFFER Buffer;
-
-    QUIC_TEL_ASSERT(!Crypto->TlsCallPending);
-
-    if (IsClientInitial) {
-        Buffer.Length = 0;
-        Buffer.Buffer = NULL;
-
-    } else {
-        uint64_t BufferOffset;
-        BOOLEAN DataAvailable =
-            QuicRecvBufferRead(
-                &Crypto->RecvBuffer,
-                &BufferOffset,
-                &BufferCount,
-                &Buffer);
-
-        UNREFERENCED_PARAMETER(DataAvailable);
-        QUIC_TEL_ASSERT(DataAvailable);
-        QUIC_DBG_ASSERT(BufferCount == 1);
-
-        QUIC_CONNECTION* Connection = QuicCryptoGetConnection(Crypto);
-
-        Buffer.Length =
-            QuicCrytpoTlsGetCompleteTlsMessagesLength(
-                Buffer.Buffer, Buffer.Length);
-        if (Buffer.Length == 0) {
-            QuicTraceLogConnVerbose(
-                CryptoNotReady,
-                Connection,
-                "No complete TLS messages to process");
-            goto Error;
-        }
-
-        if (BufferOffset == 0 &&
-            QuicConnIsServer(Connection) &&
-            !Connection->State.ExternalOwner) {
-            //
-            // Preprocess the TLS ClientHello to find the ALPN (and optionally
-            // SNI) to match the connection to a listener.
-            //
-            QUIC_NEW_CONNECTION_INFO Info = {0};
-            QUIC_STATUS Status =
-                QuicCryptoTlsReadInitial(
-                    Connection,
-                    Buffer.Buffer,
-                    Buffer.Length,
-                    &Info);
-            if (QUIC_FAILED(Status)) {
-                QuicConnTransportError(
-                    Connection,
-                    QUIC_ERROR_CRYPTO_HANDSHAKE_FAILURE);
-                goto Error;
-            } else if (Status == QUIC_STATUS_PENDING) {
-                //
-                // The full ClientHello hasn't been received yet.
-                //
-                goto Error;
-            }
-
-            Info.QuicVersion = Connection->Stats.QuicVersion;
-            Info.LocalAddress = &Connection->Paths[0].LocalAddress;
-            Info.RemoteAddress = &Connection->Paths[0].RemoteAddress;
-            Info.CryptoBufferLength = Buffer.Length;
-            Info.CryptoBuffer = Buffer.Buffer;
-
-            QUIC_CONNECTION_ACCEPT_RESULT AcceptResult =
-                QUIC_CONNECTION_REJECT_NO_LISTENER;
-
-            QUIC_SEC_CONFIG* SecConfig = NULL;
-            QUIC_LISTENER* Listener =
-                QuicBindingGetListener(
-                    Connection->Paths[0].Binding,
-                    &Info);
-            if (Listener != NULL) {
-                AcceptResult =
-                    QuicListenerAcceptConnection(
-                        Listener,
-                        Connection,
-                        &Info,
-                        &SecConfig);
-                QuicRundownRelease(&Listener->Rundown);
-            }
-
-            if (AcceptResult != QUIC_CONNECTION_ACCEPT) {
-<<<<<<< HEAD
-                QuicTraceEvent(ConnErrorStatus, "[conn][%p] ERROR, %d, %s.",
-                    Connection, AcceptResult, "Connection rejected");
-=======
-                QuicTraceEvent(
-                    ConnErrorStatus,
-                    "[conn][%p] ERROR, %u, %s.",
-                    Connection,
-                    AcceptResult,
-                    "Connection rejected");
->>>>>>> 3fa74d4a
-                if (AcceptResult == QUIC_CONNECTION_REJECT_NO_LISTENER) {
-                    QuicConnTransportError(
-                        Connection,
-                        QUIC_ERROR_CRYPTO_NO_APPLICATION_PROTOCOL);
-                } else if (AcceptResult == QUIC_CONNECTION_REJECT_BUSY) {
-                    QuicConnTransportError(
-                        Connection,
-                        QUIC_ERROR_SERVER_BUSY);
-                } else {    // QUIC_CONNECTION_REJECT_APP
-                    QuicConnTransportError(
-                        Connection,
-                        QUIC_ERROR_INTERNAL_ERROR);
-                }
-                goto Error;
-
-            }
-
-            //
-            // Save the negotiated ALPN (starting with the length prefix) to be
-            // used later in building up the TLS response.
-            //
-            Crypto->TlsState.NegotiatedAlpn = Info.NegotiatedAlpn - 1;
-
-            if (SecConfig != NULL) {
-                Status = QuicConnHandshakeConfigure(Connection, SecConfig);
-                if (QUIC_FAILED(Status)) {
-                    QuicConnTransportError(
-                        Connection,
-                        QUIC_ERROR_CRYPTO_HANDSHAKE_FAILURE);
-                    goto Error;
-                }
-            }
-        }
-    }
-
-    if (Crypto->TLS == NULL) {
-        //
-        // The listener still hasn't given us the security config to initialize
-        // TLS with yet.
-        //
-        goto Error;
-    }
-
-    Crypto->TlsDataPending = FALSE;
-    Crypto->TlsCallPending = TRUE;
-
-    QUIC_TLS_RESULT_FLAGS ResultFlags =
-        QuicTlsProcessData(Crypto->TLS, Buffer.Buffer, &Buffer.Length, &Crypto->TlsState);
-
-    QUIC_TEL_ASSERT(!IsClientInitial || ResultFlags != QUIC_TLS_RESULT_PENDING); // TODO - Support async for client Initial?
-
-    if (ResultFlags != QUIC_TLS_RESULT_PENDING) {
-        QuicCryptoProcessDataComplete(Crypto, ResultFlags, Buffer.Length);
-    }
-
-    return;
-
-Error:
-
-    QuicRecvBufferDrain(&Crypto->RecvBuffer, 0);
-}
-
-_IRQL_requires_max_(PASSIVE_LEVEL)
-QUIC_STATUS
-QuicCryptoGenerateNewKeys(
-    _In_ QUIC_CONNECTION* Connection
-    )
-{
-    QUIC_STATUS Status = QUIC_STATUS_SUCCESS;
-    QUIC_PACKET_KEY** NewReadKey = &Connection->Crypto.TlsState.ReadKeys[QUIC_PACKET_KEY_1_RTT_NEW];
-    QUIC_PACKET_KEY** NewWriteKey = &Connection->Crypto.TlsState.WriteKeys[QUIC_PACKET_KEY_1_RTT_NEW];
-
-    //
-    // Detect torn key updates; either both keys exist, or they don't.
-    //
-    QUIC_DBG_ASSERT(!((*NewReadKey == NULL) ^ (*NewWriteKey == NULL)));
-
-    if (*NewReadKey == NULL) {
-        //
-        // Make New packet key.
-        //
-        Status =
-            QuicPacketKeyUpdate(
-                Connection->Crypto.TlsState.ReadKeys[QUIC_PACKET_KEY_1_RTT],
-                NewReadKey);
-        if (QUIC_FAILED(Status)) {
-<<<<<<< HEAD
-            QuicTraceEvent(ConnErrorStatus, "[conn][%p] ERROR, %d, %s.",
-                Connection, Status, "Failed to update read packet key.");
-=======
-            QuicTraceEvent(
-                ConnErrorStatus,
-                "[conn][%p] ERROR, %u, %s.",
-                Connection,
-                Status,
-                "Failed to update read packet key.");
->>>>>>> 3fa74d4a
-            goto Error;
-        }
-
-        Status =
-            QuicPacketKeyUpdate(
-                Connection->Crypto.TlsState.WriteKeys[QUIC_PACKET_KEY_1_RTT],
-                NewWriteKey);
-        if (QUIC_FAILED(Status)) {
-<<<<<<< HEAD
-            QuicTraceEvent(ConnErrorStatus, "[conn][%p] ERROR, %d, %s.",
-                Connection, Status, "Failed to update write packet key");
-=======
-            QuicTraceEvent(
-                ConnErrorStatus,
-                "[conn][%p] ERROR, %u, %s.",
-                Connection,
-                Status,
-                "Failed to update write packet key");
->>>>>>> 3fa74d4a
-            goto Error;
-        }
-    }
-
-Error:
-
-    if (QUIC_FAILED(Status)) {
-        QuicPacketKeyFree(*NewReadKey);
-        *NewReadKey = NULL;
-    } else {
-<<<<<<< HEAD
-        QuicTraceEvent(ConnNewPacketKeys, "[conn][%p] New packet keys created successfully.", Connection);
-=======
-        QuicTraceEvent(
-            ConnNewPacketKeys,
-            "[conn][%p] New packet keys created successfully.",
-            Connection);
->>>>>>> 3fa74d4a
-    }
-
-    return Status;
-}
-
-_IRQL_requires_max_(PASSIVE_LEVEL)
-void
-QuicCryptoUpdateKeyPhase(
-    _In_ QUIC_CONNECTION* Connection,
-    _In_ BOOLEAN LocalUpdate
-    )
-{
-    //
-    // Free the old read key state (if it exists).
-    //
-    QUIC_PACKET_KEY** Old = &Connection->Crypto.TlsState.ReadKeys[QUIC_PACKET_KEY_1_RTT_OLD];
-    QuicPacketKeyFree(*Old);
-
-    QUIC_PACKET_KEY** Current = &Connection->Crypto.TlsState.ReadKeys[QUIC_PACKET_KEY_1_RTT];
-    QUIC_PACKET_KEY** New = &Connection->Crypto.TlsState.ReadKeys[QUIC_PACKET_KEY_1_RTT_NEW];
-
-    //
-    // Move the header key forward.
-    //
-    (*New)->HeaderKey = (*Current)->HeaderKey;
-    //
-    // Don't copy the header key backwards.
-    //
-    (*Current)->HeaderKey = NULL;
-
-    //
-    // Shift the current and new read keys down.
-    //
-    *Old = *Current;
-    *Current = *New;
-    *New = NULL;
-
-    //
-    // Free the old write key state (if it exists).
-    //
-    Old = &Connection->Crypto.TlsState.WriteKeys[QUIC_PACKET_KEY_1_RTT_OLD];
-    QuicPacketKeyFree(*Old);
-
-    Current = &Connection->Crypto.TlsState.WriteKeys[QUIC_PACKET_KEY_1_RTT];
-    New = &Connection->Crypto.TlsState.WriteKeys[QUIC_PACKET_KEY_1_RTT_NEW];
-
-    //
-    // Move the header key forward.
-    //
-    (*New)->HeaderKey = (*Current)->HeaderKey;
-    //
-    // Don't copy the header key backwards.
-    //
-    (*Current)->HeaderKey = NULL;
-
-    //
-    // Shift the current and new write keys down.
-    //
-    *Old = *Current;
-    *Current = *New;
-    *New = NULL;
-
-    if (Connection->Stats.Misc.KeyUpdateCount < UINT32_MAX ) {
-        Connection->Stats.Misc.KeyUpdateCount++;
-    }
-
-    QUIC_PACKET_SPACE* PacketSpace = Connection->Packets[QUIC_ENCRYPT_LEVEL_1_RTT];
-
-    UNREFERENCED_PARAMETER(LocalUpdate);
-<<<<<<< HEAD
-    QuicTraceEvent(ConnKeyPhaseChange, "[conn][%p] Key phase change (locally initiated=%c).", Connection, LocalUpdate);
-=======
-    QuicTraceEvent(
-        ConnKeyPhaseChange,
-        "[conn][%p] Key phase change (locally initiated=%hhu).",
-        Connection,
-        LocalUpdate);
->>>>>>> 3fa74d4a
-
-    PacketSpace->WriteKeyPhaseStartPacketNumber = Connection->Send.NextPacketNumber;
-    PacketSpace->CurrentKeyPhase = !PacketSpace->CurrentKeyPhase;
-
-    PacketSpace->AwaitingKeyPhaseConfirmation = TRUE;
-
-    PacketSpace->CurrentKeyPhaseBytesSent = 0;
-}
+/*++
+
+    Copyright (c) Microsoft Corporation.
+    Licensed under the MIT License.
+
+Abstract:
+
+    This file contains all the state and logic for the cryptographic handshake.
+    This abstracts dealing with TLS 1.3 messages, as a multiple, serial streams
+    of bytes. Each stream of bytes is secured with a different encryption key.
+
+    QUIC_CRYPTO represents the multiple streams as a single contiguous buffer
+    internally, and keeps tracks of the offsets at which each different stream
+    starts (and therefore where the previous stream ends).
+
+    Many of the internals of QUIC_CRYPTO are similar to QUIC_STREAM. This
+    includes ACK tracking and receive buffer reassembly.
+
+--*/
+
+#include "precomp.h"
+#include "crypto.c.clog.h"
+
+QUIC_TLS_PROCESS_COMPLETE_CALLBACK QuicTlsProcessDataCompleteCallback;
+QUIC_TLS_RECEIVE_TP_CALLBACK QuicConnReceiveTP;
+
+_IRQL_requires_max_(PASSIVE_LEVEL)
+void
+QuicCryptoDumpSendState(
+    _In_ QUIC_CRYPTO* Crypto
+    )
+{
+    if (QuicTraceLogVerboseEnabled()) {
+
+        QUIC_CONNECTION* Connection = QuicCryptoGetConnection(Crypto);
+
+        QuicTraceLogConnVerbose(
+            CryptoDump,
+            Connection,
+            "QS:%u MAX:%u UNA:%u NXT:%u RECOV:%u-%u",
+            Crypto->TlsState.BufferTotalLength,
+            Crypto->MaxSentLength,
+            Crypto->UnAckedOffset,
+            Crypto->NextSendOffset,
+            Crypto->InRecovery ? Crypto->RecoveryNextOffset : 0,
+            Crypto->InRecovery ? Crypto->RecoveryEndOffset : 0);
+
+        uint64_t UnAcked = Crypto->UnAckedOffset;
+        uint32_t i = 0;
+        QUIC_SUBRANGE* Sack;
+        while ((Sack = QuicRangeGetSafe(&Crypto->SparseAckRanges, i++)) != NULL) {
+            QuicTraceLogConnVerbose(
+                CryptoDumpUnacked,
+                Connection,
+                "  unACKed: [%llu, %llu]",
+                UnAcked,
+                Sack->Low);
+            UnAcked = Sack->Low + Sack->Count;
+        }
+        if (UnAcked < (uint64_t)Crypto->MaxSentLength) {
+            QuicTraceLogConnVerbose(
+                CryptoDumpUnacked2,
+                Connection,
+                "  unACKed: [%llu, %u]",
+                UnAcked,
+                Crypto->MaxSentLength);
+        }
+
+        QUIC_DBG_ASSERT(Crypto->UnAckedOffset <= Crypto->NextSendOffset);
+    }
+}
+
+_IRQL_requires_max_(PASSIVE_LEVEL)
+QUIC_STATUS
+QuicCryptoInitialize(
+    _Inout_ QUIC_CRYPTO* Crypto
+    )
+{
+    QUIC_STATUS Status;
+    QUIC_CONNECTION* Connection = QuicCryptoGetConnection(Crypto);
+    uint16_t SendBufferLength =
+        QuicConnIsServer(Connection) ?
+            QUIC_MAX_TLS_SERVER_SEND_BUFFER : QUIC_MAX_TLS_CLIENT_SEND_BUFFER;
+    uint16_t InitialRecvBufferLength =
+        QuicConnIsServer(Connection) ?
+            QUIC_MAX_TLS_CLIENT_SEND_BUFFER : QUIC_DEFAULT_STREAM_RECV_BUFFER_SIZE;
+    const uint8_t* HandshakeCid;
+    uint8_t HandshakeCidLength;
+    BOOLEAN SparseAckRangesInitialized = FALSE;
+    BOOLEAN RecvBufferInitialized = FALSE;
+
+    QUIC_PASSIVE_CODE();
+
+    QuicZeroMemory(Crypto, sizeof(QUIC_CRYPTO));
+
+    Crypto->TlsState.BufferAllocLength = SendBufferLength;
+    Crypto->TlsState.Buffer = QUIC_ALLOC_NONPAGED(SendBufferLength);
+    if (Crypto->TlsState.Buffer == NULL) {
+        QuicTraceEvent(
+            AllocFailure,
+            "Allocation of '%s' failed. (%llu bytes)",
+            "crypto send buffer",
+            SendBufferLength);
+        Status = QUIC_STATUS_OUT_OF_MEMORY;
+        goto Exit;
+    }
+
+    Status =
+        QuicRangeInitialize(
+            QUIC_MAX_RANGE_ALLOC_SIZE,
+            &Crypto->SparseAckRanges);
+    if (QUIC_FAILED(Status)) {
+        goto Exit;
+    }
+    SparseAckRangesInitialized = TRUE;
+
+    Status =
+        QuicRecvBufferInitialize(
+            &Crypto->RecvBuffer,
+            InitialRecvBufferLength,
+            QUIC_DEFAULT_STREAM_FC_WINDOW_SIZE / 2,
+            TRUE);
+    if (QUIC_FAILED(Status)) {
+        goto Exit;
+    }
+    RecvBufferInitialized = TRUE;
+
+    if (QuicConnIsServer(Connection)) {
+        QUIC_DBG_ASSERT(Connection->SourceCids.Next != NULL);
+        QUIC_CID_HASH_ENTRY* SourceCid =
+            QUIC_CONTAINING_RECORD(
+                Connection->SourceCids.Next,
+                QUIC_CID_HASH_ENTRY,
+                Link);
+
+        HandshakeCid = SourceCid->CID.Data;
+        HandshakeCidLength = SourceCid->CID.Length;
+
+    } else {
+        QUIC_DBG_ASSERT(!QuicListIsEmpty(&Connection->DestCids));
+        QUIC_CID_QUIC_LIST_ENTRY* DestCid =
+            QUIC_CONTAINING_RECORD(
+                Connection->DestCids.Flink,
+                QUIC_CID_QUIC_LIST_ENTRY,
+                Link);
+
+        HandshakeCid = DestCid->CID.Data;
+        HandshakeCidLength = DestCid->CID.Length;
+    }
+
+    Status =
+        QuicPacketKeyCreateInitial(
+            QuicConnIsServer(Connection),
+            QuicInitialSaltVersion1,
+            HandshakeCidLength,
+            HandshakeCid,
+            &Crypto->TlsState.ReadKeys[QUIC_PACKET_KEY_INITIAL],
+            &Crypto->TlsState.WriteKeys[QUIC_PACKET_KEY_INITIAL]);
+    if (QUIC_FAILED(Status)) {
+        QuicTraceEvent(
+            ConnErrorStatus,
+            "[conn][%p] ERROR, %u, %s.",
+            Connection,
+            Status,
+            "Creating initial keys");
+        goto Exit;
+    }
+    QUIC_DBG_ASSERT(Crypto->TlsState.ReadKeys[QUIC_PACKET_KEY_INITIAL] != NULL);
+    QUIC_DBG_ASSERT(Crypto->TlsState.WriteKeys[QUIC_PACKET_KEY_INITIAL] != NULL);
+
+    Crypto->Initialized = TRUE;
+
+Exit:
+
+    if (QUIC_FAILED(Status)) {
+        for (uint8_t i = 0; i < QUIC_PACKET_KEY_COUNT; ++i) {
+            QuicPacketKeyFree(Crypto->TlsState.ReadKeys[i]);
+            Crypto->TlsState.ReadKeys[i] = NULL;
+            QuicPacketKeyFree(Crypto->TlsState.WriteKeys[i]);
+            Crypto->TlsState.WriteKeys[i] = NULL;
+        }
+        if (RecvBufferInitialized) {
+            QuicRecvBufferUninitialize(&Crypto->RecvBuffer);
+        }
+        if (SparseAckRangesInitialized) {
+            QuicRangeUninitialize(&Crypto->SparseAckRanges);
+        }
+        if (Crypto->TlsState.Buffer != NULL) {
+            QUIC_FREE(Crypto->TlsState.Buffer);
+            Crypto->TlsState.Buffer = NULL;
+        }
+    }
+
+    return Status;
+}
+
+_IRQL_requires_max_(PASSIVE_LEVEL)
+void
+QuicCryptoUninitialize(
+    _In_ QUIC_CRYPTO* Crypto
+    )
+{
+    for (uint8_t i = 0; i < QUIC_PACKET_KEY_COUNT; ++i) {
+        QuicPacketKeyFree(Crypto->TlsState.ReadKeys[i]);
+        Crypto->TlsState.ReadKeys[i] = NULL;
+        QuicPacketKeyFree(Crypto->TlsState.WriteKeys[i]);
+        Crypto->TlsState.WriteKeys[i] = NULL;
+    }
+    if (Crypto->TLS != NULL) {
+        QuicTlsUninitialize(Crypto->TLS);
+        Crypto->TLS = NULL;
+    }
+    if (Crypto->Initialized) {
+        QuicRecvBufferUninitialize(&Crypto->RecvBuffer);
+        QuicRangeUninitialize(&Crypto->SparseAckRanges);
+        QUIC_FREE(Crypto->TlsState.Buffer);
+        Crypto->TlsState.Buffer = NULL;
+        Crypto->Initialized = FALSE;
+    }
+}
+
+_IRQL_requires_max_(PASSIVE_LEVEL)
+QUIC_STATUS
+QuicCryptoInitializeTls(
+    _Inout_ QUIC_CRYPTO* Crypto,
+    _In_ QUIC_SEC_CONFIG* SecConfig,
+    _In_ const QUIC_TRANSPORT_PARAMETERS* Params
+    )
+{
+    QUIC_STATUS Status;
+    QUIC_TLS_CONFIG TlsConfig = { 0 };
+    QUIC_CONNECTION* Connection = QuicCryptoGetConnection(Crypto);
+    BOOLEAN IsServer = QuicConnIsServer(Connection);
+
+    QUIC_DBG_ASSERT(Params != NULL);
+    QUIC_DBG_ASSERT(SecConfig != NULL);
+    QUIC_DBG_ASSERT(Connection->Session != NULL);
+    QUIC_DBG_ASSERT(Connection->Session->TlsSession != NULL);
+
+    TlsConfig.IsServer = IsServer;
+    TlsConfig.TlsSession = Connection->Session->TlsSession;
+    if (IsServer) {
+        TlsConfig.AlpnBuffer = Crypto->TlsState.NegotiatedAlpn;
+        TlsConfig.AlpnBufferLength = 1 + Crypto->TlsState.NegotiatedAlpn[0];
+    } else {
+        TlsConfig.AlpnBuffer = Connection->Session->AlpnList;
+        TlsConfig.AlpnBufferLength = Connection->Session->AlpnListLength;
+    }
+    TlsConfig.SecConfig = SecConfig;
+    TlsConfig.Connection = Connection;
+    TlsConfig.ProcessCompleteCallback = QuicTlsProcessDataCompleteCallback;
+    TlsConfig.ReceiveTPCallback = QuicConnReceiveTP;
+    if (!QuicConnIsServer(Connection)) {
+        TlsConfig.ServerName = Connection->RemoteServerName;
+    }
+
+    TlsConfig.LocalTPBuffer =
+        QuicCryptoTlsEncodeTransportParameters(
+            Connection,
+            Params,
+            &TlsConfig.LocalTPLength);
+    if (TlsConfig.LocalTPBuffer == NULL) {
+        Status = QUIC_STATUS_OUT_OF_MEMORY;
+        goto Error;
+    }
+
+    Status = QuicTlsInitialize(&TlsConfig, &Crypto->TlsState, &Crypto->TLS);
+    if (QUIC_FAILED(Status)) {
+        QuicTraceEvent(
+            ConnErrorStatus,
+            "[conn][%p] ERROR, %u, %s.",
+            Connection,
+            Status,
+            "QuicTlsInitialize");
+        QUIC_FREE(TlsConfig.LocalTPBuffer);
+        goto Error;
+    }
+
+    if (!IsServer) {
+        QuicCryptoProcessData(Crypto, TRUE);
+    }
+
+Error:
+
+    return Status;
+}
+
+_IRQL_requires_max_(PASSIVE_LEVEL)
+void
+QuicCryptoReset(
+    _In_ QUIC_CRYPTO* Crypto,
+    _In_ BOOLEAN ResetTls
+    )
+{
+    QUIC_TEL_ASSERT(!Crypto->TlsDataPending);
+    QUIC_TEL_ASSERT(!Crypto->TlsCallPending);
+    QUIC_TEL_ASSERT(Crypto->RecvTotalConsumed == 0);
+
+    Crypto->MaxSentLength = 0;
+    Crypto->UnAckedOffset = 0;
+    Crypto->NextSendOffset = 0;
+
+    if (ResetTls) {
+        Crypto->TlsState.BufferLength = 0;
+        Crypto->TlsState.BufferTotalLength = 0;
+
+        QuicTlsReset(Crypto->TLS);
+        QuicCryptoProcessData(Crypto, TRUE);
+
+    } else {
+        QuicSendSetSendFlag(
+            &QuicCryptoGetConnection(Crypto)->Send,
+            QUIC_CONN_SEND_FLAG_CRYPTO);
+    }
+}
+
+_IRQL_requires_max_(PASSIVE_LEVEL)
+void
+QuicCryptoHandshakeConfirmed(
+    _In_ QUIC_CRYPTO* Crypto
+    )
+{
+    QUIC_CONNECTION* Connection = QuicCryptoGetConnection(Crypto);
+    Connection->State.HandshakeConfirmed = TRUE;
+
+    QUIC_PATH* Path = &Connection->Paths[0];
+    QUIC_DBG_ASSERT(Path->Binding != NULL);
+    QuicBindingOnConnectionHandshakeConfirmed(Path->Binding, Connection);
+
+    QuicCryptoDiscardKeys(Crypto, QUIC_PACKET_KEY_HANDSHAKE);
+}
+
+_IRQL_requires_max_(PASSIVE_LEVEL)
+BOOLEAN
+QuicCryptoDiscardKeys(
+    _In_ QUIC_CRYPTO* Crypto,
+    _In_ QUIC_PACKET_KEY_TYPE KeyType
+    )
+{
+    if (Crypto->TlsState.WriteKeys[KeyType] == NULL &&
+        Crypto->TlsState.ReadKeys[KeyType] == NULL) {
+        //
+        // The keys have already been discarded.
+        //
+        return FALSE;
+    }
+
+    QUIC_CONNECTION* Connection = QuicCryptoGetConnection(Crypto);
+    QuicTraceLogConnInfo(
+        DiscardKeyType,
+        Connection,
+        "Discarding key type = %hhu",
+        KeyType);
+
+    QuicPacketKeyFree(Crypto->TlsState.WriteKeys[KeyType]);
+    QuicPacketKeyFree(Crypto->TlsState.ReadKeys[KeyType]);
+    Crypto->TlsState.WriteKeys[KeyType] = NULL;
+    Crypto->TlsState.ReadKeys[KeyType] = NULL;
+
+    QUIC_ENCRYPT_LEVEL EncryptLevel = QuicKeyTypeToEncryptLevel(KeyType);
+    _Analysis_assume_(EncryptLevel >= 0);
+    if (EncryptLevel >= QUIC_ENCRYPT_LEVEL_1_RTT) {
+        //
+        // No additional state clean up required for 1-RTT encrytion level.
+        //
+        return TRUE;
+    }
+
+    //
+    // Clean up send/recv tracking state for the encryption level.
+    //
+
+    QUIC_DBG_ASSERT(Connection->Packets[EncryptLevel] != NULL);
+    BOOLEAN HasAckElicitingPacketsToAcknowledge =
+        Connection->Packets[EncryptLevel]->AckTracker.AckElicitingPacketsToAcknowledge != 0;
+    QuicLossDetectionDiscardPackets(&Connection->LossDetection, KeyType);
+    QuicPacketSpaceUninitialize(Connection->Packets[EncryptLevel]);
+    Connection->Packets[EncryptLevel] = NULL;
+
+    if (HasAckElicitingPacketsToAcknowledge) {
+        QuicSendUpdateAckState(&Connection->Send);
+    }
+
+    return TRUE;
+}
+
+//
+// Called when the server has sent everything it will ever send and it has all
+// been acknowledged.
+//
+_IRQL_requires_max_(PASSIVE_LEVEL)
+void
+QuicCryptoOnServerComplete(
+    _In_ QUIC_CRYPTO* Crypto
+    )
+{
+    QuicTraceLogConnInfo(
+        CryptoStateDiscard,
+        QuicCryptoGetConnection(Crypto),
+        "Crypto/TLS state no longer needed");
+    if (Crypto->TLS != NULL) {
+        QuicTlsUninitialize(Crypto->TLS);
+        Crypto->TLS = NULL;
+    }
+    if (Crypto->Initialized) {
+        QuicRecvBufferUninitialize(&Crypto->RecvBuffer);
+        QuicRangeUninitialize(&Crypto->SparseAckRanges);
+        QUIC_FREE(Crypto->TlsState.Buffer);
+        Crypto->TlsState.Buffer = NULL;
+        Crypto->Initialized = FALSE;
+    }
+}
+
+//
+// Send Interfaces
+//
+
+_IRQL_requires_max_(PASSIVE_LEVEL)
+QUIC_ENCRYPT_LEVEL
+QuicCryptoGetNextEncryptLevel(
+    _In_ QUIC_CRYPTO* Crypto
+    )
+{
+    uint64_t SendOffset =
+        RECOV_WINDOW_OPEN(Crypto) ?
+            Crypto->RecoveryNextOffset : Crypto->NextSendOffset;
+
+    if (Crypto->TlsState.BufferOffset1Rtt != 0 &&
+        SendOffset >= Crypto->TlsState.BufferOffset1Rtt) {
+        return QUIC_ENCRYPT_LEVEL_1_RTT;
+    } else if (Crypto->TlsState.BufferOffsetHandshake != 0 &&
+        SendOffset >= Crypto->TlsState.BufferOffsetHandshake) {
+        return QUIC_ENCRYPT_LEVEL_HANDSHAKE;
+    } else {
+        return QUIC_ENCRYPT_LEVEL_INITIAL;
+    }
+}
+
+//
+// Writes data at the requested stream offset to a stream frame.
+//
+_IRQL_requires_max_(PASSIVE_LEVEL)
+_Success_(return != FALSE)
+BOOLEAN
+QuicCryptoWriteOneFrame(
+    _In_ QUIC_CRYPTO* Crypto,
+    _In_ uint32_t EncryptLevelStart,
+    _In_ uint32_t CryptoOffset,
+    _Inout_ uint16_t* FramePayloadBytes,
+    _Inout_ uint16_t* Offset,
+    _In_ uint16_t BufferLength,
+    _Out_writes_to_(BufferLength, *Offset) uint8_t* Buffer,
+    _Inout_ QUIC_SENT_PACKET_METADATA* PacketMetadata
+    )
+{
+    QUIC_DBG_ASSERT(*FramePayloadBytes > 0);
+    QUIC_DBG_ASSERT(CryptoOffset >= EncryptLevelStart);
+    QUIC_DBG_ASSERT(CryptoOffset <= Crypto->TlsState.BufferTotalLength);
+    QUIC_DBG_ASSERT(CryptoOffset >= (Crypto->TlsState.BufferTotalLength - Crypto->TlsState.BufferLength));
+
+    QUIC_CONNECTION* Connection = QuicCryptoGetConnection(Crypto);
+    QUIC_CRYPTO_EX Frame = { CryptoOffset - EncryptLevelStart, 0, 0 };
+    Frame.Data =
+        Crypto->TlsState.Buffer +
+        (CryptoOffset - (Crypto->TlsState.BufferTotalLength - Crypto->TlsState.BufferLength));
+
+    //
+    // From the remaining amount of space in the packet, calculate the size of
+    // the CRYPTO frame header to then determine how much room is left for
+    // payload.
+    //
+
+    uint16_t HeaderLength = sizeof(uint8_t) + QuicVarIntSize(CryptoOffset);
+    if (BufferLength < *Offset + HeaderLength + 4) {
+        QuicTraceLogConnVerbose(
+            NoMoreRoomForCrypto,
+            Connection,
+            "No room for CRYPTO frame");
+        return FALSE;
+    }
+
+    Frame.Length = BufferLength - *Offset - HeaderLength;
+    uint16_t LengthFieldByteCount = QuicVarIntSize(Frame.Length);
+    HeaderLength += LengthFieldByteCount;
+    Frame.Length -= LengthFieldByteCount;
+
+    //
+    // Even if there is room in the buffer, we can't write more data than is
+    // currently queued.
+    //
+    if (Frame.Length > *FramePayloadBytes) {
+        Frame.Length = *FramePayloadBytes;
+    }
+
+    QUIC_DBG_ASSERT(Frame.Length > 0);
+    *FramePayloadBytes = (uint16_t)Frame.Length;
+
+    QuicTraceLogConnVerbose(
+        AddCryptoFrame,
+        Connection,
+        "Sending %hu crypto bytes, offset=%u",
+        (uint16_t)Frame.Length,
+        CryptoOffset);
+
+    //
+    // We're definitely writing a frame and we know how many bytes it contains,
+    // so do the real call to QuicFrameEncodeStreamHeader to write the header.
+    //
+    QUIC_FRE_ASSERT(
+        QuicCryptoFrameEncode(&Frame, Offset, BufferLength, Buffer));
+
+    PacketMetadata->Flags.IsRetransmittable = TRUE;
+    PacketMetadata->Flags.HasCrypto = TRUE;
+    PacketMetadata->Frames[PacketMetadata->FrameCount].Type = QUIC_FRAME_CRYPTO;
+    PacketMetadata->Frames[PacketMetadata->FrameCount].CRYPTO.Offset = CryptoOffset;
+    PacketMetadata->Frames[PacketMetadata->FrameCount].CRYPTO.Length = (uint16_t)Frame.Length;
+    PacketMetadata->Frames[PacketMetadata->FrameCount].Flags = 0;
+    PacketMetadata->FrameCount++;
+
+    return TRUE;
+}
+
+//
+// Writes CRYPTO frames into a packet buffer.
+//
+_IRQL_requires_max_(PASSIVE_LEVEL)
+void
+QuicCryptoWriteCryptoFrames(
+    _In_ QUIC_CRYPTO* Crypto,
+    _Inout_ QUIC_PACKET_BUILDER* Builder,
+    _Inout_ uint16_t* Offset,
+    _In_ uint16_t BufferLength,
+    _Out_writes_to_(BufferLength, *Offset) uint8_t* Buffer
+    )
+{
+
+    //
+    // Write frames until we've filled the provided space.
+    //
+
+    while (*Offset < BufferLength &&
+        Builder->Metadata->FrameCount < QUIC_MAX_FRAMES_PER_PACKET) {
+
+        //
+        // Find the bounds of this frame. Left is the offset of the
+        // first byte in the frame, and Right is the offset of the
+        // first byte AFTER the frame.
+        //
+        uint32_t Left;
+        uint32_t Right;
+
+        BOOLEAN Recovery;
+        if (RECOV_WINDOW_OPEN(Crypto)) {
+            Left = Crypto->RecoveryNextOffset;
+            Recovery = TRUE;
+        } else {
+            Left = Crypto->NextSendOffset;
+            Recovery = FALSE;
+        }
+
+        if (Left == Crypto->TlsState.BufferTotalLength) {
+            //
+            // No more data left to send.
+            //
+            break;
+        }
+
+        Right = Left + BufferLength - *Offset;
+
+        if (Recovery &&
+            Right > Crypto->RecoveryEndOffset &&
+            Crypto->RecoveryEndOffset != Crypto->NextSendOffset) {
+            Right = Crypto->RecoveryEndOffset;
+        }
+
+        //
+        // Find the first SACK after the selected offset.
+        //
+        uint32_t i = 0;
+        QUIC_SUBRANGE* Sack;
+        if (Left == Crypto->MaxSentLength) {
+            //
+            // Transmitting new bytes; no such SACK can exist.
+            //
+            Sack = NULL;
+        } else {
+            while ((Sack = QuicRangeGetSafe(&Crypto->SparseAckRanges, i++)) != NULL &&
+                Sack->Low < (uint64_t)Left) {
+                QUIC_DBG_ASSERT(Sack->Low + Sack->Count <= (uint64_t)Left);
+            }
+        }
+
+        if (Sack) {
+            if ((uint64_t)Right > Sack->Low) {
+                Right = (uint32_t)Sack->Low;
+            }
+        } else {
+            if (Right > Crypto->TlsState.BufferTotalLength) {
+                Right = Crypto->TlsState.BufferTotalLength;
+            }
+        }
+
+        QUIC_DBG_ASSERT(Right >= Left);
+
+        uint32_t EncryptLevelStart;
+        uint32_t PacketTypeRight;
+        switch (Builder->PacketType) {
+        case QUIC_INITIAL:
+            EncryptLevelStart = 0;
+            if (Crypto->TlsState.BufferOffsetHandshake != 0) {
+                PacketTypeRight = Crypto->TlsState.BufferOffsetHandshake;
+            } else {
+                PacketTypeRight = Crypto->TlsState.BufferTotalLength;
+            }
+            break;
+        case QUIC_0_RTT_PROTECTED:
+            QUIC_FRE_ASSERT(FALSE);
+            EncryptLevelStart = 0;
+            PacketTypeRight = 0; // To get build to stop complaining.
+            break;
+        case QUIC_HANDSHAKE:
+            QUIC_DBG_ASSERT(Crypto->TlsState.BufferOffsetHandshake != 0);
+            QUIC_DBG_ASSERT(Left >= Crypto->TlsState.BufferOffsetHandshake);
+            EncryptLevelStart = Crypto->TlsState.BufferOffsetHandshake;
+            PacketTypeRight =
+                Crypto->TlsState.BufferOffset1Rtt == 0 ?
+                    Crypto->TlsState.BufferTotalLength : Crypto->TlsState.BufferOffset1Rtt;
+            break;
+        default:
+            QUIC_DBG_ASSERT(Crypto->TlsState.BufferOffset1Rtt != 0);
+            QUIC_DBG_ASSERT(Left >= Crypto->TlsState.BufferOffset1Rtt);
+            EncryptLevelStart = Crypto->TlsState.BufferOffset1Rtt;
+            PacketTypeRight = Crypto->TlsState.BufferTotalLength;
+            break;
+        }
+
+        if (Right > PacketTypeRight) {
+            Right = PacketTypeRight;
+        }
+
+        if (Left >= Right) {
+            //
+            // No more data to write at this encryption level, though we should
+            // have at least written something. If not, then the logic that
+            // decided to call this function in the first place is wrong.
+            //
+            break;
+        }
+
+        QUIC_DBG_ASSERT(Right > Left);
+
+        uint16_t FramePayloadBytes = (uint16_t)(Right - Left);
+
+        if (!QuicCryptoWriteOneFrame(
+                Crypto,
+                EncryptLevelStart,
+                Left,
+                &FramePayloadBytes,
+                Offset,
+                BufferLength,
+                Buffer,
+                Builder->Metadata)) {
+            //
+            // No more data could be written.
+            //
+            break;
+        }
+
+        //
+        // FramePayloadBytes may have been reduced.
+        //
+        Right = Left + FramePayloadBytes;
+
+        //
+        // Move the "next" offset (RecoveryNextOffset if we are sending
+        // recovery bytes or NextSendOffset otherwise) forward by the
+        // number of bytes we've written. If we wrote up to the edge
+        // of a SACK, skip past the SACK.
+        //
+
+        if (Recovery) {
+            QUIC_DBG_ASSERT(Crypto->RecoveryNextOffset <= Right);
+            Crypto->RecoveryNextOffset = Right;
+            if (Sack && (uint64_t)Crypto->RecoveryNextOffset == Sack->Low) {
+                Crypto->RecoveryNextOffset += (uint32_t)Sack->Count;
+            }
+        }
+
+        if (Crypto->NextSendOffset < Right) {
+            Crypto->NextSendOffset = Right;
+            if (Sack && (uint64_t)Crypto->NextSendOffset == Sack->Low) {
+                Crypto->NextSendOffset += (uint32_t)Sack->Count;
+            }
+        }
+
+        if (Crypto->MaxSentLength < Right) {
+            Crypto->MaxSentLength = Right;
+        }
+    }
+
+    QuicCryptoDumpSendState(Crypto);
+}
+
+_IRQL_requires_max_(PASSIVE_LEVEL)
+BOOLEAN
+QuicCryptoWriteFrames(
+    _In_ QUIC_CRYPTO* Crypto,
+    _Inout_ QUIC_PACKET_BUILDER* Builder
+    )
+{
+    QUIC_DBG_ASSERT(Builder->Metadata->FrameCount < QUIC_MAX_FRAMES_PER_PACKET);
+
+    QUIC_CONNECTION* Connection = QuicCryptoGetConnection(Crypto);
+    uint8_t PrevFrameCount = Builder->Metadata->FrameCount;
+
+    uint16_t AvailableBufferLength =
+        (uint16_t)Builder->Datagram->Length - Builder->EncryptionOverhead;
+
+    if (QuicCryptoHasPendingCryptoFrame(Crypto)) {
+        QuicCryptoWriteCryptoFrames(
+            Crypto,
+            Builder,
+            &Builder->DatagramLength,
+            AvailableBufferLength,
+            Builder->Datagram->Buffer);
+
+        if (!QuicCryptoHasPendingCryptoFrame(Crypto)) {
+            Connection->Send.SendFlags &= ~QUIC_CONN_SEND_FLAG_CRYPTO;
+        }
+
+    } else {
+        //
+        // If it doesn't have anything to send, it shouldn't have been queued in
+        // the first place.
+        //
+        QUIC_DBG_ASSERT(FALSE);
+    }
+
+    return Builder->Metadata->FrameCount > PrevFrameCount;
+}
+
+_IRQL_requires_max_(PASSIVE_LEVEL)
+BOOLEAN
+QuicCryptoOnLoss(
+    _In_ QUIC_CRYPTO* Crypto,
+    _In_ QUIC_SENT_FRAME_METADATA* FrameMetadata
+    )
+{
+    uint64_t Start = FrameMetadata->CRYPTO.Offset;
+    uint64_t End = Start + FrameMetadata->CRYPTO.Length;
+
+    //
+    // First check to make sure this data wasn't already acknowledged in a
+    // different packet.
+    //
+
+    if (End <= Crypto->UnAckedOffset) {
+        //
+        // Already completely acknowledged.
+        //
+        return FALSE;
+    } else if (Start < Crypto->UnAckedOffset) {
+        //
+        // The 'lost' range overlaps with UNA. Move Start forward.
+        //
+        Start = Crypto->UnAckedOffset;
+    }
+
+    QUIC_SUBRANGE* Sack;
+    uint32_t i = 0;
+    while ((Sack = QuicRangeGetSafe(&Crypto->SparseAckRanges, i++)) != NULL &&
+        Sack->Low < End) {
+        if (Start < Sack->Low + Sack->Count) {
+            //
+            // This SACK overlaps with the 'lost' range.
+            //
+            if (Start >= Sack->Low) {
+                //
+                // The SACK fully covers the Start of the 'lost' range.
+                //
+                if (End <= Sack->Low + Sack->Count) {
+                    //
+                    // The SACK fully covers the whole 'lost' range.
+                    //
+                    return FALSE;
+
+                } else {
+                    //
+                    // The SACK only covers the beginning of the 'lost'
+                    // range. Move Start forward to the end of the SACK.
+                    //
+                    Start = Sack->Low + Sack->Count;
+                }
+
+            } else if (End <= Sack->Low + Sack->Count) {
+                //
+                // The SACK fully covers the End of the 'lost' range. Move
+                // the End backward to right before the SACK.
+                //
+                End = Sack->Low;
+
+            } else {
+                //
+                // The SACK is fully covered by the 'lost' range. Don't do
+                // anything special in this case, because we still have stuff
+                // that needs to be retransmitted in that case.
+                //
+            }
+        }
+    }
+
+    BOOLEAN UpdatedRecoveryWindow = FALSE;
+
+    //
+    // Expand the recovery window to encompass the crypto frame that was lost.
+    //
+
+    if (Start < Crypto->RecoveryNextOffset) {
+        Crypto->RecoveryNextOffset = (uint32_t)Start;
+        UpdatedRecoveryWindow = TRUE;
+    }
+
+    if (Crypto->RecoveryEndOffset < End) {
+        Crypto->RecoveryEndOffset = (uint32_t)End;
+        UpdatedRecoveryWindow = TRUE;
+    }
+
+    if (UpdatedRecoveryWindow) {
+
+        QUIC_CONNECTION* Connection = QuicCryptoGetConnection(Crypto);
+
+        QuicTraceLogConnVerbose(
+            RecoverCrypto,
+            Connection,
+            "Recovering crypto from %llu up to %llu",
+            Start,
+            End);
+
+        if (!Crypto->InRecovery) {
+            Crypto->InRecovery = TRUE;
+        }
+
+        BOOLEAN DataQueued =
+            QuicSendSetSendFlag(
+                &Connection->Send,
+                QUIC_CONN_SEND_FLAG_CRYPTO);
+
+        QuicCryptoDumpSendState(Crypto);
+
+        return DataQueued;
+    }
+
+    return FALSE;
+}
+
+_IRQL_requires_max_(PASSIVE_LEVEL)
+void
+QuicCryptoOnAck(
+    _In_ QUIC_CRYPTO* Crypto,
+    _In_ QUIC_SENT_FRAME_METADATA* FrameMetadata
+    )
+{
+    uint32_t Offset = FrameMetadata->CRYPTO.Offset;
+    uint32_t Length = FrameMetadata->CRYPTO.Length;
+
+    //
+    // The offset directly following this frame.
+    //
+    uint32_t FollowingOffset = Offset + Length;
+
+    QUIC_DBG_ASSERT(FollowingOffset <= Crypto->TlsState.BufferTotalLength);
+
+    QUIC_CONNECTION* Connection = QuicCryptoGetConnection(Crypto);
+
+    QuicTraceLogConnVerbose(
+        AckCrypto,
+        Connection,
+        "Received ack for %u crypto bytes, offset=%u",
+        Length,
+        Offset);
+
+    if (Offset <= Crypto->UnAckedOffset) {
+
+        //
+        // No unacknowledged bytes before this ACK. If any new
+        // bytes are acknowledged then we'll advance UnAckedOffset.
+        //
+
+        if (Crypto->UnAckedOffset < FollowingOffset) {
+
+            //
+            // Drain the front of the send buffer.
+            //
+            uint32_t DrainLength = FollowingOffset - Crypto->UnAckedOffset;
+            if ((uint32_t)Crypto->TlsState.BufferLength > DrainLength) {
+                Crypto->TlsState.BufferLength -= (uint16_t)DrainLength;
+                QuicMoveMemory(
+                    Crypto->TlsState.Buffer,
+                    Crypto->TlsState.Buffer + DrainLength,
+                    Crypto->TlsState.BufferLength);
+            } else {
+                Crypto->TlsState.BufferLength = 0;
+            }
+
+            Crypto->UnAckedOffset = FollowingOffset;
+
+            //
+            // Delete any SACKs that UnAckedOffset caught up to.
+            //
+            QuicRangeSetMin(&Crypto->SparseAckRanges, Crypto->UnAckedOffset);
+
+            QUIC_SUBRANGE* Sack = QuicRangeGetSafe(&Crypto->SparseAckRanges, 0);
+            if (Sack && Sack->Low == (uint64_t)Crypto->UnAckedOffset) {
+                Crypto->UnAckedOffset = (uint32_t)(Sack->Low + Sack->Count);
+                QuicRangeRemoveSubranges(&Crypto->SparseAckRanges, 0, 1);
+            }
+
+            if (Crypto->NextSendOffset < Crypto->UnAckedOffset) {
+                Crypto->NextSendOffset = Crypto->UnAckedOffset;
+            }
+            if (Crypto->RecoveryNextOffset < Crypto->UnAckedOffset) {
+                Crypto->RecoveryNextOffset = Crypto->UnAckedOffset;
+            }
+            if (Crypto->RecoveryEndOffset < Crypto->UnAckedOffset) {
+                Crypto->InRecovery = FALSE;
+            }
+            if (Connection->State.Connected && QuicConnIsServer(Connection) &&
+                Crypto->TlsState.BufferOffset1Rtt != 0 &&
+                Crypto->UnAckedOffset == Crypto->TlsState.BufferTotalLength) {
+                QuicCryptoOnServerComplete(Crypto); // TODO - If sending 0-RTT tickets ever becomes
+                                                    // controllable by the app, this logic will have
+                                                    // to take that into account.
+            }
+        }
+
+    } else {
+
+        BOOLEAN SacksUpdated;
+        QUIC_SUBRANGE* Sack =
+            QuicRangeAddRange(
+                &Crypto->SparseAckRanges,
+                Offset,
+                Length,
+                &SacksUpdated);
+        if (Sack == NULL) {
+
+            QuicConnFatalError(Connection, QUIC_STATUS_OUT_OF_MEMORY, "Out of memory");
+            return;
+
+        } else if (SacksUpdated) {
+
+            //
+            // Sack points to a new or expanded SACK, and any bytes that are
+            // newly ACKed are covered by this SACK.
+            //
+
+            //
+            // In QuicCryptoWriteFrames we assume that the starting offset
+            // (NextSendOffset or RecoveryNextOffset) is not acknowledged, so
+            // fix up these two offsets.
+            //
+            if ((uint64_t)Crypto->NextSendOffset >= Sack->Low &&
+                (uint64_t)Crypto->NextSendOffset < Sack->Low + Sack->Count) {
+                Crypto->NextSendOffset = (uint32_t)(Sack->Low + Sack->Count);
+            }
+            if ((uint64_t)Crypto->RecoveryNextOffset >= Sack->Low &&
+                (uint64_t)Crypto->RecoveryNextOffset < Sack->Low + Sack->Count) {
+                Crypto->RecoveryNextOffset = (uint32_t)(Sack->Low + Sack->Count);
+            }
+        }
+    }
+
+    if (!QuicCryptoHasPendingCryptoFrame(Crypto)) {
+        //
+        // Make the crypto stream isn't queued to send.
+        //
+        QuicSendClearSendFlag(
+            &Connection->Send,
+            QUIC_CONN_SEND_FLAG_CRYPTO);
+    }
+
+    QuicCryptoDumpSendState(Crypto);
+}
+
+//
+// Receive Interfaces
+//
+
+_IRQL_requires_max_(PASSIVE_LEVEL)
+QUIC_STATUS
+QuicCryptoProcessDataFrame(
+    _In_ QUIC_CRYPTO* Crypto,
+    _In_ QUIC_PACKET_KEY_TYPE KeyType,
+    _In_ const QUIC_CRYPTO_EX* Frame,
+    _Out_ BOOLEAN* DataReady
+    )
+{
+    QUIC_STATUS Status;
+    QUIC_CONNECTION* Connection = QuicCryptoGetConnection(Crypto);
+    uint64_t FlowControlLimit = UINT16_MAX;
+
+    *DataReady = FALSE;
+
+    if (Frame->Length == 0) {
+
+        Status = QUIC_STATUS_SUCCESS;
+
+    } else if (!Crypto->Initialized) {
+
+        Status = QUIC_STATUS_SUCCESS;
+        QuicTraceLogConnWarning(
+            IgnoreCryptoFrame,
+            Connection,
+            "Ignoring received crypto after cleanup");
+
+    } else {
+
+        if (KeyType == QUIC_PACKET_KEY_1_RTT_OLD ||
+            KeyType == QUIC_PACKET_KEY_1_RTT_NEW) {
+            KeyType = QUIC_PACKET_KEY_1_RTT; // Treat them all as the same
+        }
+
+        QUIC_DBG_ASSERT(KeyType <= Crypto->TlsState.ReadKey);
+        if (KeyType < Crypto->TlsState.ReadKey) {
+            Status = QUIC_STATUS_SUCCESS; // Old, likely retransmitted data.
+            goto Error;
+        }
+
+        //
+        // Write the received data (could be duplicate) to the stream buffer. The
+        // stream buffer will indicate if there is data to process.
+        //
+        Status =
+            QuicRecvBufferWrite(
+                &Crypto->RecvBuffer,
+                Crypto->RecvEncryptLevelStartOffset + Frame->Offset,
+                (uint16_t)Frame->Length,
+                Frame->Data,
+                &FlowControlLimit,
+                DataReady);
+        if (QUIC_FAILED(Status)) {
+            if (Status == QUIC_STATUS_BUFFER_TOO_SMALL) {
+                QuicTraceEvent(
+                    ConnError,
+                    "[conn][%p] ERROR, %s.",
+                    Connection,
+                    "Tried to write beyond crypto flow control limit.");
+                QuicConnTransportError(Connection, QUIC_ERROR_CRYPTO_BUFFER_EXCEEDED);
+            }
+            goto Error;
+        }
+    }
+
+    QuicTraceLogConnVerbose(
+        RecvCrypto,
+        Connection,
+        "Received %hu crypto bytes, offset=%llu Ready=%hhu",
+        (uint16_t)Frame->Length,
+        Frame->Offset,
+        *DataReady);
+
+Error:
+
+    return Status;
+}
+
+_IRQL_requires_max_(PASSIVE_LEVEL)
+QUIC_STATUS
+QuicCryptoProcessFrame(
+    _In_ QUIC_CRYPTO* Crypto,
+    _In_ QUIC_PACKET_KEY_TYPE KeyType,
+    _In_ const QUIC_CRYPTO_EX* const Frame
+    )
+{
+    QUIC_STATUS Status = QUIC_STATUS_SUCCESS;
+    BOOLEAN DataReady;
+
+    Status =
+        QuicCryptoProcessDataFrame(
+            Crypto, KeyType, Frame, &DataReady);
+
+    if (QUIC_SUCCEEDED(Status) && DataReady) {
+        if (!Crypto->TlsCallPending) {
+            QuicCryptoProcessData(Crypto, FALSE);
+
+            QUIC_CONNECTION* Connection = QuicCryptoGetConnection(Crypto);
+            if (Connection->State.ClosedLocally) {
+                //
+                // If processing the received frame caused us to close the
+                // connection, make sure to stop processing anything else in the
+                // packet.
+                //
+                Status = QUIC_STATUS_INVALID_STATE;
+            }
+        } else {
+            //
+            // Can't call TLS yet (either hasn't been initialized or already
+            // working) so just indicate we have data pending ready for delivery.
+            //
+            Crypto->TlsDataPending = TRUE;
+        }
+    }
+
+    return Status;
+}
+
+_IRQL_requires_max_(PASSIVE_LEVEL)
+BOOLEAN
+QuicConnReceiveTP(
+    _In_ QUIC_CONNECTION* Connection,
+    _In_ uint16_t TPLength,
+    _In_reads_(TPLength) const uint8_t* TPBuffer
+    )
+{
+    if (!QuicCryptoTlsDecodeTransportParameters(
+            Connection,
+            TPBuffer,
+            TPLength,
+            &Connection->PeerTransportParams)) {
+        return FALSE;
+    }
+
+    QuicConnProcessPeerTransportParameters(Connection, FALSE);
+
+    return TRUE;
+}
+
+_IRQL_requires_max_(PASSIVE_LEVEL)
+void
+QuicCryptoProcessTlsCompletion(
+    _In_ QUIC_CRYPTO* Crypto,
+    _In_ QUIC_TLS_RESULT_FLAGS ResultFlags
+    )
+{
+    QUIC_CONNECTION* Connection = QuicCryptoGetConnection(Crypto);
+
+    if (ResultFlags & QUIC_TLS_RESULT_ERROR) {
+        QuicTraceEvent(
+            ConnErrorStatus,
+            "[conn][%p] ERROR, %u, %s.",
+            Connection,
+            Crypto->TlsState.AlertCode,
+            "Received alert from TLS.");
+        QuicConnTransportError(
+            Connection,
+            QUIC_ERROR_CRYPTO_ERROR(0xFF & Crypto->TlsState.AlertCode));
+        return;
+    }
+
+    if (ResultFlags & QUIC_TLS_RESULT_EARLY_DATA_ACCEPT) {
+        QuicTraceLogConnInfo(
+            ZeroRttAccepted,
+            Connection,
+            "0-RTT accepted");
+        QUIC_TEL_ASSERT(Crypto->TlsState.EarlyDataState == QUIC_TLS_EARLY_DATA_ACCEPTED);
+    }
+
+    if (ResultFlags & QUIC_TLS_RESULT_EARLY_DATA_REJECT) {
+        QuicTraceLogConnInfo(
+            ZeroRttRejected,
+            Connection,
+            "0-RTT rejected");
+        QUIC_TEL_ASSERT(Crypto->TlsState.EarlyDataState != QUIC_TLS_EARLY_DATA_ACCEPTED);
+        if (!QuicConnIsServer(Connection)) {
+            QuicCryptoDiscardKeys(Crypto, QUIC_PACKET_KEY_0_RTT);
+            QuicLossDetectionOnZeroRttRejected(&Connection->LossDetection);
+        } else {
+            QuicConnDiscardDeferred0Rtt(Connection);
+        }
+    }
+
+    if (ResultFlags & QUIC_TLS_RESULT_WRITE_KEY_UPDATED) {
+        QuicTraceEvent(
+            ConnWriteKeyUpdated,
+            "[conn][%p] Write Key Updated, %hhu.",
+            Connection,
+            Crypto->TlsState.WriteKey);
+        QUIC_DBG_ASSERT(Crypto->TlsState.WriteKey <= QUIC_PACKET_KEY_1_RTT);
+        _Analysis_assume_(Crypto->TlsState.WriteKey >= 0);
+        QUIC_TEL_ASSERT(Crypto->TlsState.WriteKeys[Crypto->TlsState.WriteKey] != NULL);
+        if (Crypto->TlsState.WriteKey == QUIC_PACKET_KEY_HANDSHAKE &&
+            !QuicConnIsServer(Connection)) {
+            //
+            // Per spec, client MUST discard Initial keys when it starts
+            // encrypting packets with handshake keys.
+            //
+            QuicCryptoDiscardKeys(Crypto, QUIC_PACKET_KEY_INITIAL);
+        }
+        if (Crypto->TlsState.WriteKey == QUIC_PACKET_KEY_1_RTT) {
+            if (!QuicConnIsServer(Connection)) {
+                //
+                // The client has the 1-RTT keys so we can get rid of 0-RTT
+                // keys.
+                //
+                QuicCryptoDiscardKeys(Crypto, QUIC_PACKET_KEY_0_RTT);
+            }
+            //
+            // We have the 1-RTT key so we can start sending application data.
+            //
+            QuicSendQueueFlush(&Connection->Send, REASON_NEW_KEY);
+        }
+
+        if (QuicConnIsServer(Connection)) {
+            if (Crypto->TlsState.WriteKey == QUIC_PACKET_KEY_1_RTT) {
+                //
+                // Done with the server's flight.
+                //
+                Connection->Stats.Handshake.ServerFlight1Bytes = Crypto->TlsState.BufferOffset1Rtt;
+            }
+        } else {
+            if (Crypto->TlsState.WriteKey == QUIC_PACKET_KEY_HANDSHAKE) {
+                //
+                // Done with the client's Initial flight.
+                //
+                Connection->Stats.Handshake.ClientFlight1Bytes = Crypto->TlsState.BufferOffsetHandshake;
+            }
+
+            if (Crypto->TlsState.WriteKey == QUIC_PACKET_KEY_1_RTT) {
+                //
+                // Done with the client's second flight, consisting of Handshake packets.
+                //
+                Connection->Stats.Handshake.ClientFlight2Bytes =
+                    Crypto->TlsState.BufferOffset1Rtt - Crypto->TlsState.BufferOffsetHandshake;
+            }
+        }
+    }
+
+    if (ResultFlags & QUIC_TLS_RESULT_READ_KEY_UPDATED) {
+        //
+        // Make sure there isn't any data received past the current Recv offset
+        // at the previous encryption level.
+        //
+        if (QuicRecvBufferHasUnreadData(&Crypto->RecvBuffer)) {
+            QuicTraceEvent(
+                ConnError,
+                "[conn][%p] ERROR, %s.",
+                Connection,
+                "Leftover crypto data in previous encryption level.");
+            QuicConnTransportError(Connection, QUIC_ERROR_PROTOCOL_VIOLATION);
+            return;
+        }
+
+        Crypto->RecvEncryptLevelStartOffset = Crypto->RecvTotalConsumed;
+        QuicTraceEvent(
+            ConnReadKeyUpdated,
+            "[conn][%p] Read Key Updated, %hhu.",
+            Connection,
+            Crypto->TlsState.ReadKey);
+
+        //
+        // If we have the read key, we must also have the write key.
+        //
+        QUIC_DBG_ASSERT(Crypto->TlsState.ReadKey <= QUIC_PACKET_KEY_1_RTT);
+        _Analysis_assume_(Crypto->TlsState.ReadKey >= 0);
+        QUIC_TEL_ASSERT(Crypto->TlsState.WriteKey >= Crypto->TlsState.ReadKey);
+        QUIC_TEL_ASSERT(Crypto->TlsState.ReadKeys[Crypto->TlsState.ReadKey] != NULL);
+
+        if (QuicConnIsServer(Connection)) {
+            if (Crypto->TlsState.ReadKey == QUIC_PACKET_KEY_HANDSHAKE) {
+                //
+                // Done with the client's Initial flight.
+                //
+                Connection->Stats.Handshake.ClientFlight1Bytes = Crypto->RecvTotalConsumed;
+            }
+
+            if (Crypto->TlsState.ReadKey == QUIC_PACKET_KEY_1_RTT) {
+                //
+                // Done with the client's second flight, consisting of Handshake packets.
+                //
+                Connection->Stats.Handshake.ClientFlight2Bytes =
+                    Crypto->RecvTotalConsumed - Connection->Stats.Handshake.ClientFlight1Bytes;
+            }
+        } else {
+            if (Crypto->TlsState.ReadKey == QUIC_PACKET_KEY_1_RTT) {
+                //
+                // Done with the server's flight.
+                //
+                Connection->Stats.Handshake.ServerFlight1Bytes = Crypto->RecvTotalConsumed;
+            }
+        }
+
+        if (Connection->Stats.Timing.InitialFlightEnd == 0) {
+            //
+            // Any read key change means we are done with the initial flight.
+            //
+            Connection->Stats.Timing.InitialFlightEnd = QuicTimeUs64();
+        }
+
+        if (Crypto->TlsState.ReadKey == QUIC_PACKET_KEY_1_RTT) {
+            //
+            // Once TLS is consuming 1-RTT data, we are done with the Handshake
+            // flight.
+            //
+            Connection->Stats.Timing.HandshakeFlightEnd = QuicTimeUs64();
+        }
+    }
+
+    if (ResultFlags & QUIC_TLS_RESULT_DATA) {
+        QuicSendSetSendFlag(
+            &QuicCryptoGetConnection(Crypto)->Send,
+            QUIC_CONN_SEND_FLAG_CRYPTO);
+        QuicCryptoDumpSendState(Crypto);
+    }
+
+    if (ResultFlags & QUIC_TLS_RESULT_COMPLETE) {
+        QUIC_DBG_ASSERT(!(ResultFlags & QUIC_TLS_RESULT_ERROR));
+        QUIC_TEL_ASSERT(!Connection->State.Connected);
+
+        QuicTraceEvent(
+            ConnHandshakeComplete,
+            "[conn][%p] Handshake complete",
+            Connection);
+
+        //
+        // We should have the 1-RTT keys by connection complete time.
+        //
+        QUIC_TEL_ASSERT(Crypto->TlsState.ReadKeys[QUIC_PACKET_KEY_1_RTT] != NULL);
+        QUIC_TEL_ASSERT(Crypto->TlsState.WriteKeys[QUIC_PACKET_KEY_1_RTT] != NULL);
+
+        if (QuicConnIsServer(Connection)) {
+            //
+            // Handshake is confirmed on the server side as soon as it completes.
+            //
+            QuicTraceLogConnInfo(
+                HandshakeConfirmedServer,
+                Connection,
+                "Handshake confirmed (server)");
+            QuicSendSetSendFlag(&Connection->Send, QUIC_CONN_SEND_FLAG_HANDSHAKE_DONE);
+            QuicCryptoHandshakeConfirmed(&Connection->Crypto);
+        }
+
+        //
+        // Only set the connected flag after we do the confirmation code path
+        // above so that TLS state isn't prematurely destroyed (before the
+        // CONNECTED event is indicated to the app).
+        //
+        Connection->State.Connected = TRUE;
+
+        QuicConnGenerateNewSourceCids(Connection, FALSE);
+
+        if (!QuicConnIsServer(Connection) &&
+            Connection->RemoteServerName != NULL) {
+
+            QUIC_SEC_CONFIG* SecConfig = QuicTlsGetSecConfig(Crypto->TLS);
+
+            //
+            // Cache this information for future connections in this
+            // session to make use of.
+            //
+            QUIC_TEL_ASSERT(Connection->Session != NULL);
+            QuicSessionServerCacheSetState(
+                Connection->Session,
+                Connection->RemoteServerName,
+                Connection->Stats.QuicVersion,
+                &Connection->PeerTransportParams,
+                SecConfig);
+
+            QuicTlsSecConfigRelease(SecConfig);
+        }
+
+        QUIC_DBG_ASSERT(Crypto->TlsState.NegotiatedAlpn != NULL);
+        if (!QuicConnIsServer(Connection)) {
+            //
+            // Currently, NegotiatedAlpn points into TLS state memory, which
+            // doesn't live as long as the connection. Update it to point to the
+            // session state memory instead.
+            //
+            Crypto->TlsState.NegotiatedAlpn =
+                QuicTlsAlpnFindInList(
+                    Connection->Session->AlpnListLength,
+                    Connection->Session->AlpnList,
+                    Crypto->TlsState.NegotiatedAlpn[0],
+                    Crypto->TlsState.NegotiatedAlpn + 1);
+            QUIC_TEL_ASSERT(Crypto->TlsState.NegotiatedAlpn != NULL);
+        }
+
+        QUIC_CONNECTION_EVENT Event;
+        Event.Type = QUIC_CONNECTION_EVENT_CONNECTED;
+        Event.CONNECTED.SessionResumed = Crypto->TlsState.SessionResumed;
+        Event.CONNECTED.NegotiatedAlpnLength = Crypto->TlsState.NegotiatedAlpn[0];
+        Event.CONNECTED.NegotiatedAlpn = Crypto->TlsState.NegotiatedAlpn + 1;
+        QuicTraceLogConnVerbose(
+            IndicateConnected,
+            Connection,
+            "Indicating QUIC_CONNECTION_EVENT_CONNECTED (Resume=%hhu)",
+            Event.CONNECTED.SessionResumed);
+        (void)QuicConnIndicateEvent(Connection, &Event);
+
+        QuicSendSetSendFlag(&Connection->Send, QUIC_CONN_SEND_FLAG_PMTUD);
+
+        if (QuicConnIsServer(Connection) &&
+            Crypto->TlsState.BufferOffset1Rtt != 0 &&
+            Crypto->UnAckedOffset == Crypto->TlsState.BufferTotalLength) {
+            QuicCryptoOnServerComplete(Crypto); // TODO - If sending 0-RTT tickets ever becomes
+                                                // controllable by the app, this logic will have
+                                                // to take that into account.
+        }
+    }
+
+    if (ResultFlags & QUIC_TLS_RESULT_TICKET) {
+        QuicTraceLogConnInfo(
+            TicketReady,
+            Connection,
+            "Ticket ready");
+    }
+
+    if (ResultFlags & QUIC_TLS_RESULT_READ_KEY_UPDATED) {
+        QuicConnFlushDeferred(Connection);
+    }
+}
+
+_IRQL_requires_max_(PASSIVE_LEVEL)
+void
+QuicCryptoProcessDataComplete(
+    _In_ QUIC_CRYPTO* Crypto,
+    _In_ QUIC_TLS_RESULT_FLAGS ResultFlags,
+    _In_ uint32_t RecvBufferConsumed
+    )
+{
+    Crypto->TlsCallPending = FALSE;
+    if (RecvBufferConsumed != 0) {
+        Crypto->RecvTotalConsumed += RecvBufferConsumed;
+        QuicTraceLogConnVerbose(
+            DrainCrypto,
+            QuicCryptoGetConnection(Crypto),
+            "Draining %u crypto bytes",
+            RecvBufferConsumed);
+        QuicRecvBufferDrain(&Crypto->RecvBuffer, RecvBufferConsumed);
+    }
+    QuicCryptoProcessTlsCompletion(Crypto, ResultFlags);
+
+    if (Crypto->TlsDataPending && !Crypto->TlsCallPending) {
+        QuicCryptoProcessData(Crypto, FALSE);
+    }
+}
+
+_IRQL_requires_max_(DISPATCH_LEVEL)
+void
+QuicTlsProcessDataCompleteCallback(
+    _In_ QUIC_CONNECTION* Connection
+    )
+{
+    QUIC_OPERATION* Oper;
+    if ((Oper = QuicOperationAlloc(Connection->Worker, QUIC_OPER_TYPE_TLS_COMPLETE)) != NULL) {
+        QuicConnQueueOper(Connection, Oper);
+    } else {
+        QuicTraceEvent(
+            AllocFailure,
+            "Allocation of '%s' failed. (%llu bytes)",
+            "TLS complete operation",
+            0);
+    }
+}
+
+_IRQL_requires_max_(PASSIVE_LEVEL)
+void
+QuicCryptoProcessCompleteOperation(
+    _In_ QUIC_CRYPTO* Crypto
+    )
+{
+    uint32_t BufferConsumed = 0;
+    QUIC_TLS_RESULT_FLAGS ResultFlags =
+        QuicTlsProcessDataComplete(Crypto->TLS, &BufferConsumed);
+    QuicCryptoProcessDataComplete(Crypto, ResultFlags, BufferConsumed);
+}
+
+_IRQL_requires_max_(PASSIVE_LEVEL)
+void
+QuicCryptoProcessData(
+    _In_ QUIC_CRYPTO* Crypto,
+    _In_ BOOLEAN IsClientInitial
+    )
+{
+    uint32_t BufferCount = 1;
+    QUIC_BUFFER Buffer;
+
+    QUIC_TEL_ASSERT(!Crypto->TlsCallPending);
+
+    if (IsClientInitial) {
+        Buffer.Length = 0;
+        Buffer.Buffer = NULL;
+
+    } else {
+        uint64_t BufferOffset;
+        BOOLEAN DataAvailable =
+            QuicRecvBufferRead(
+                &Crypto->RecvBuffer,
+                &BufferOffset,
+                &BufferCount,
+                &Buffer);
+
+        UNREFERENCED_PARAMETER(DataAvailable);
+        QUIC_TEL_ASSERT(DataAvailable);
+        QUIC_DBG_ASSERT(BufferCount == 1);
+
+        QUIC_CONNECTION* Connection = QuicCryptoGetConnection(Crypto);
+
+        Buffer.Length =
+            QuicCrytpoTlsGetCompleteTlsMessagesLength(
+                Buffer.Buffer, Buffer.Length);
+        if (Buffer.Length == 0) {
+            QuicTraceLogConnVerbose(
+                CryptoNotReady,
+                Connection,
+                "No complete TLS messages to process");
+            goto Error;
+        }
+
+        if (BufferOffset == 0 &&
+            QuicConnIsServer(Connection) &&
+            !Connection->State.ExternalOwner) {
+            //
+            // Preprocess the TLS ClientHello to find the ALPN (and optionally
+            // SNI) to match the connection to a listener.
+            //
+            QUIC_NEW_CONNECTION_INFO Info = {0};
+            QUIC_STATUS Status =
+                QuicCryptoTlsReadInitial(
+                    Connection,
+                    Buffer.Buffer,
+                    Buffer.Length,
+                    &Info);
+            if (QUIC_FAILED(Status)) {
+                QuicConnTransportError(
+                    Connection,
+                    QUIC_ERROR_CRYPTO_HANDSHAKE_FAILURE);
+                goto Error;
+            } else if (Status == QUIC_STATUS_PENDING) {
+                //
+                // The full ClientHello hasn't been received yet.
+                //
+                goto Error;
+            }
+
+            Info.QuicVersion = Connection->Stats.QuicVersion;
+            Info.LocalAddress = &Connection->Paths[0].LocalAddress;
+            Info.RemoteAddress = &Connection->Paths[0].RemoteAddress;
+            Info.CryptoBufferLength = Buffer.Length;
+            Info.CryptoBuffer = Buffer.Buffer;
+
+            QUIC_CONNECTION_ACCEPT_RESULT AcceptResult =
+                QUIC_CONNECTION_REJECT_NO_LISTENER;
+
+            QUIC_SEC_CONFIG* SecConfig = NULL;
+            QUIC_LISTENER* Listener =
+                QuicBindingGetListener(
+                    Connection->Paths[0].Binding,
+                    &Info);
+            if (Listener != NULL) {
+                AcceptResult =
+                    QuicListenerAcceptConnection(
+                        Listener,
+                        Connection,
+                        &Info,
+                        &SecConfig);
+                QuicRundownRelease(&Listener->Rundown);
+            }
+
+            if (AcceptResult != QUIC_CONNECTION_ACCEPT) {
+                QuicTraceEvent(
+                    ConnErrorStatus,
+                    "[conn][%p] ERROR, %u, %s.",
+                    Connection,
+                    AcceptResult,
+                    "Connection rejected");
+                if (AcceptResult == QUIC_CONNECTION_REJECT_NO_LISTENER) {
+                    QuicConnTransportError(
+                        Connection,
+                        QUIC_ERROR_CRYPTO_NO_APPLICATION_PROTOCOL);
+                } else if (AcceptResult == QUIC_CONNECTION_REJECT_BUSY) {
+                    QuicConnTransportError(
+                        Connection,
+                        QUIC_ERROR_SERVER_BUSY);
+                } else {    // QUIC_CONNECTION_REJECT_APP
+                    QuicConnTransportError(
+                        Connection,
+                        QUIC_ERROR_INTERNAL_ERROR);
+                }
+                goto Error;
+
+            }
+
+            //
+            // Save the negotiated ALPN (starting with the length prefix) to be
+            // used later in building up the TLS response.
+            //
+            Crypto->TlsState.NegotiatedAlpn = Info.NegotiatedAlpn - 1;
+
+            if (SecConfig != NULL) {
+                Status = QuicConnHandshakeConfigure(Connection, SecConfig);
+                if (QUIC_FAILED(Status)) {
+                    QuicConnTransportError(
+                        Connection,
+                        QUIC_ERROR_CRYPTO_HANDSHAKE_FAILURE);
+                    goto Error;
+                }
+            }
+        }
+    }
+
+    if (Crypto->TLS == NULL) {
+        //
+        // The listener still hasn't given us the security config to initialize
+        // TLS with yet.
+        //
+        goto Error;
+    }
+
+    Crypto->TlsDataPending = FALSE;
+    Crypto->TlsCallPending = TRUE;
+
+    QUIC_TLS_RESULT_FLAGS ResultFlags =
+        QuicTlsProcessData(Crypto->TLS, Buffer.Buffer, &Buffer.Length, &Crypto->TlsState);
+
+    QUIC_TEL_ASSERT(!IsClientInitial || ResultFlags != QUIC_TLS_RESULT_PENDING); // TODO - Support async for client Initial?
+
+    if (ResultFlags != QUIC_TLS_RESULT_PENDING) {
+        QuicCryptoProcessDataComplete(Crypto, ResultFlags, Buffer.Length);
+    }
+
+    return;
+
+Error:
+
+    QuicRecvBufferDrain(&Crypto->RecvBuffer, 0);
+}
+
+_IRQL_requires_max_(PASSIVE_LEVEL)
+QUIC_STATUS
+QuicCryptoGenerateNewKeys(
+    _In_ QUIC_CONNECTION* Connection
+    )
+{
+    QUIC_STATUS Status = QUIC_STATUS_SUCCESS;
+    QUIC_PACKET_KEY** NewReadKey = &Connection->Crypto.TlsState.ReadKeys[QUIC_PACKET_KEY_1_RTT_NEW];
+    QUIC_PACKET_KEY** NewWriteKey = &Connection->Crypto.TlsState.WriteKeys[QUIC_PACKET_KEY_1_RTT_NEW];
+
+    //
+    // Detect torn key updates; either both keys exist, or they don't.
+    //
+    QUIC_DBG_ASSERT(!((*NewReadKey == NULL) ^ (*NewWriteKey == NULL)));
+
+    if (*NewReadKey == NULL) {
+        //
+        // Make New packet key.
+        //
+        Status =
+            QuicPacketKeyUpdate(
+                Connection->Crypto.TlsState.ReadKeys[QUIC_PACKET_KEY_1_RTT],
+                NewReadKey);
+        if (QUIC_FAILED(Status)) {
+            QuicTraceEvent(
+                ConnErrorStatus,
+                "[conn][%p] ERROR, %u, %s.",
+                Connection,
+                Status,
+                "Failed to update read packet key.");
+            goto Error;
+        }
+
+        Status =
+            QuicPacketKeyUpdate(
+                Connection->Crypto.TlsState.WriteKeys[QUIC_PACKET_KEY_1_RTT],
+                NewWriteKey);
+        if (QUIC_FAILED(Status)) {
+            QuicTraceEvent(
+                ConnErrorStatus,
+                "[conn][%p] ERROR, %u, %s.",
+                Connection,
+                Status,
+                "Failed to update write packet key");
+            goto Error;
+        }
+    }
+
+Error:
+
+    if (QUIC_FAILED(Status)) {
+        QuicPacketKeyFree(*NewReadKey);
+        *NewReadKey = NULL;
+    } else {
+        QuicTraceEvent(
+            ConnNewPacketKeys,
+            "[conn][%p] New packet keys created successfully.",
+            Connection);
+    }
+
+    return Status;
+}
+
+_IRQL_requires_max_(PASSIVE_LEVEL)
+void
+QuicCryptoUpdateKeyPhase(
+    _In_ QUIC_CONNECTION* Connection,
+    _In_ BOOLEAN LocalUpdate
+    )
+{
+    //
+    // Free the old read key state (if it exists).
+    //
+    QUIC_PACKET_KEY** Old = &Connection->Crypto.TlsState.ReadKeys[QUIC_PACKET_KEY_1_RTT_OLD];
+    QuicPacketKeyFree(*Old);
+
+    QUIC_PACKET_KEY** Current = &Connection->Crypto.TlsState.ReadKeys[QUIC_PACKET_KEY_1_RTT];
+    QUIC_PACKET_KEY** New = &Connection->Crypto.TlsState.ReadKeys[QUIC_PACKET_KEY_1_RTT_NEW];
+
+    //
+    // Move the header key forward.
+    //
+    (*New)->HeaderKey = (*Current)->HeaderKey;
+    //
+    // Don't copy the header key backwards.
+    //
+    (*Current)->HeaderKey = NULL;
+
+    //
+    // Shift the current and new read keys down.
+    //
+    *Old = *Current;
+    *Current = *New;
+    *New = NULL;
+
+    //
+    // Free the old write key state (if it exists).
+    //
+    Old = &Connection->Crypto.TlsState.WriteKeys[QUIC_PACKET_KEY_1_RTT_OLD];
+    QuicPacketKeyFree(*Old);
+
+    Current = &Connection->Crypto.TlsState.WriteKeys[QUIC_PACKET_KEY_1_RTT];
+    New = &Connection->Crypto.TlsState.WriteKeys[QUIC_PACKET_KEY_1_RTT_NEW];
+
+    //
+    // Move the header key forward.
+    //
+    (*New)->HeaderKey = (*Current)->HeaderKey;
+    //
+    // Don't copy the header key backwards.
+    //
+    (*Current)->HeaderKey = NULL;
+
+    //
+    // Shift the current and new write keys down.
+    //
+    *Old = *Current;
+    *Current = *New;
+    *New = NULL;
+
+    if (Connection->Stats.Misc.KeyUpdateCount < UINT32_MAX ) {
+        Connection->Stats.Misc.KeyUpdateCount++;
+    }
+
+    QUIC_PACKET_SPACE* PacketSpace = Connection->Packets[QUIC_ENCRYPT_LEVEL_1_RTT];
+
+    UNREFERENCED_PARAMETER(LocalUpdate);
+    QuicTraceEvent(
+        ConnKeyPhaseChange,
+        "[conn][%p] Key phase change (locally initiated=%hhu).",
+        Connection,
+        LocalUpdate);
+
+    PacketSpace->WriteKeyPhaseStartPacketNumber = Connection->Send.NextPacketNumber;
+    PacketSpace->CurrentKeyPhase = !PacketSpace->CurrentKeyPhase;
+
+    PacketSpace->AwaitingKeyPhaseConfirmation = TRUE;
+
+    PacketSpace->CurrentKeyPhaseBytesSent = 0;
+}