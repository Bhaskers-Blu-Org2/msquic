/*++

    Copyright (c) Microsoft Corporation.
    Licensed under the MIT License.

Abstract:

    Implements the TLS functions by calling OpenSSL.

--*/

#include "platform_internal.h"
#include "openssl/ssl.h"
#include "openssl/err.h"
#include "openssl/kdf.h"
#include "openssl/rsa.h"
#include "openssl/x509.h"
#include "openssl/pem.h"
#include "tls_openssl.c.clog"

uint16_t QuicTlsTPHeaderSize = 0;

//
// TLS session object.
//

typedef struct QUIC_TLS_SESSION {

    uint32_t Reserved;

} QUIC_TLS_SESSION;

//
// The QUIC sec config object. Created once per listener on server side and
// once per connection on client side.
//

typedef struct QUIC_SEC_CONFIG {
    //
    // The sec config rundown object passed by MsQuic during sec config
    // creation.
    //

    QUIC_RUNDOWN_REF* CleanupRundown;

    //
    // Ref count.
    //

    long RefCount;

    //
    // The SSL context associated with the sec config.
    //

    SSL_CTX *SSLCtx;

} QUIC_SEC_CONFIG;

//
// A TLS context associated per connection.
//

typedef struct QUIC_TLS {

    //
    // TlsSession - The TLS session object that this context belong to.
    //
    QUIC_TLS_SESSION* TlsSession;

    //
    // The TLS configuration information and credentials.
    //
    QUIC_SEC_CONFIG* SecConfig;

    //
    // Indicates if this context belongs to server side or client side
    // connection.
    //
    BOOLEAN IsServer;

    //
    // The ALPN buffer.
    //
    uint16_t AlpnBufferLength;
    const uint8_t* AlpnBuffer;

    //
    // On client side stores a NULL terminated SNI.
    //
    const char* SNI;

    //
    // Ssl - A SSL object associated with the connection.
    //
    SSL *Ssl;

    //
    // State - The TLS state associated with the connection.
    // ResultFlags - Stores the result of the TLS data processing operation.
    //

    QUIC_TLS_PROCESS_STATE* State;
    QUIC_TLS_RESULT_FLAGS ResultFlags;

    //
    // Callback context and handler for QUIC TP.
    //
    QUIC_CONNECTION* Connection;
    QUIC_TLS_RECEIVE_TP_CALLBACK_HANDLER ReceiveTPCallback;

} QUIC_TLS;

//
// Represents a packet payload protection key.
//

typedef struct QUIC_KEY {
    //
    // The cipher to use for encryption/decryption.
    //

    const EVP_CIPHER *Aead;

    //
    // Buffer and Buffer length of the key.
    //

    size_t BufferLen;
    uint8_t Buffer[64];

} QUIC_KEY;

//
// Represents a hash.
//

typedef struct QUIC_HASH {
    //
    // The message digest.
    //

    const EVP_MD *Md;

    //
    // Salt and salt length.
    //

    uint32_t SaltLength;
    uint8_t Salt[QUIC_VERSION_SALT_LENGTH];

} QUIC_HASH;

//
// Represents a packet header protection key.
//

typedef struct QUIC_HP_KEY {
    //
    // The cipher to use for encryption/decryption.
    //
    const EVP_CIPHER *Aead;

    //
    // Buffer and BufferLen of the key.
    //
    int BufferLen;
    uint8_t Buffer[64];

} QUIC_HP_KEY;

//
// Default list of Cipher used.
//

#define QUIC_TLS_DEFAULT_SSL_CIPHERS    "TLS_AES_128_GCM_SHA256:TLS_AES_256_GCM_SHA384:TLS_CHACHA20_POLY1305_SHA256"

//
// Default list of curves for ECDHE ciphers.
//

#define QUIC_TLS_DEFAULT_SSL_CURVES     "P-256:X25519:P-384:P-521"

//
// Default cert verify depth.
//

#define QUIC_TLS_DEFAULT_VERIFY_DEPTH  10

//
// Hack to set trusted cert file on client side.
//

char *QuicOpenSslClientTrustedCert = NULL;

static
int
QuicTlsAlpnSelectCallback(
    _In_ SSL *Ssl,
    _Out_writes_bytes_(Outlen) const unsigned char **Out,
    _Out_ unsigned char *OutLen,
    _In_reads_bytes_(Inlen) const unsigned char *In,
    _In_ unsigned int InLen,
    _In_ void *Arg
    );

static
QUIC_STATUS
QuicAllocatePacketKey(
    _In_ QUIC_PACKET_KEY_TYPE KeyType,
    _In_ BOOLEAN AllocHpKey,
    _Outptr_ QUIC_PACKET_KEY** Key
    );

static
QUIC_STATUS
QuicTlsKeyCreate(
    _Inout_ QUIC_TLS* TlsContext,
    _In_reads_bytes_(SecretLen) const uint8_t *Secret,
    _In_ size_t SecretLen,
    _In_ QUIC_PACKET_KEY_TYPE QuicKeyType,
    _Out_ QUIC_PACKET_KEY** QuicKey
    );

static
void
QuicTlsKeySetAead(
    _In_ QUIC_AEAD_TYPE AeadType,
    _Out_ QUIC_PACKET_KEY* Key
    );

static
const EVP_MD *
QuicTlsKeyGetMd(
    _In_ QUIC_HASH_TYPE HashType
    );

static
void
QuicTlsNegotiatedCiphers(
    _In_ QUIC_TLS* TlsContext,
    _Out_ QUIC_AEAD_TYPE *AeadType,
    _Out_ QUIC_HASH_TYPE *HashType
    );

static
BOOLEAN
QuicTlsHdkfExpand(
    _Out_writes_bytes_(KeyLen) uint8_t *Key,
    _In_ size_t KeyLen,
    _In_reads_bytes_(SecretLen) const uint8_t *Secret,
    _In_ size_t SecretLen,
    _In_reads_bytes_(InfoLen) const uint8_t *Info,
    _In_ size_t InfoLen,
    _In_ const EVP_MD *Md
    );

static
BOOLEAN
QuicTlsHkdfExpandLabel(
    _Out_writes_bytes_(KeyLen) uint8_t *Key,
    _In_ size_t KeyLen,
    _In_reads_bytes_(SecretLen) const uint8_t *Secret,
    _In_ size_t SecretLen,
    _In_z_ const char* const Label,
    _In_ const EVP_MD *Md
    );

static
void
QuicTlsHkdfFormatLabel(
    _In_z_ const char* const Label,
    _In_ uint16_t KeyLen,
    _Out_writes_all_(4 + QUIC_HKDF_PREFIX_LEN + strlen(Label)) uint8_t* const Data,
    _Inout_ uint32_t* const DataLength
    );

static
QUIC_STATUS
QuicTlsDerivePacketProtectionKey(
    _In_reads_bytes_(SecretLen) const uint8_t *Secret,
    _In_ size_t SecretLen,
    _In_ const EVP_MD *Md,
    _Out_ QUIC_PACKET_KEY *QuicKey
    );

static
QUIC_STATUS
QuicTlsDerivePacketProtectionIv(
    _In_reads_bytes_(SecretLen) const uint8_t *Secret,
    _In_ size_t SecretLen,
    _In_ const EVP_MD *Md,
    _Out_ QUIC_PACKET_KEY *QuicKey
    );

static
QUIC_STATUS
QuicTlsDeriveHeaderProtectionKey(
    _In_reads_bytes_(SecretLen) const uint8_t *Secret,
    _In_ size_t SecretLen,
    _In_ const EVP_MD *Md,
    _Out_ QUIC_PACKET_KEY *QuicKey
    );

static
BOOLEAN
QuicTlsDeriveClientInitialSecret(
    _Out_writes_bytes_(OutputBufferLen) uint8_t *OutputBuffer,
    _In_ size_t OutputBufferLen,
    _In_reads_bytes_(SecretLen) const uint8_t *Secret,
    _In_ size_t SecretLen
    );

static
BOOLEAN
QuicTlsDeriveServerInitialSecret(
    _Out_writes_bytes_(OutputBufferLen) uint8_t *OutputBuffer,
    _In_ size_t OutputBufferLen,
    _In_reads_bytes_(SecretLen) const uint8_t *Secret,
    _In_ size_t SecretLen
    );

static
QUIC_STATUS
QuicTlsUpdateTrafficSecret(
    _Out_writes_bytes_(SecretLen) const uint8_t *NewSecret,
    _In_reads_bytes_(SecretLen) const uint8_t *OldSecret,
    _In_ size_t SecretLen,
    _In_ const EVP_MD *Md
    );

static
BOOLEAN
QuicTlsHkdfExtract(
    _Out_writes_bytes_(OutputBufferLen) uint8_t *OutputBuffer,
    _In_ size_t OutputBufferLen,
    _In_reads_bytes_(SecretLen) const uint8_t *Secret,
    _In_ size_t SecretLen,
    _In_reads_(SaltLen) const uint8_t *Salt,
    _In_ size_t SaltLen,
    _In_ const EVP_MD *Md
    );

static
size_t
QuicTlsAeadTagLength(
    _In_ const EVP_CIPHER *Aead
    );

static
int
QuicTlsEncrypt(
    _Out_writes_bytes_(OutputBufferLen) uint8_t *OutputBuffer,
    _In_ size_t OutputBufferLen,
    _In_reads_bytes_(PlainTextLen) const uint8_t *PlainText,
    _In_ size_t PlainTextLen,
    _In_reads_bytes_(KeyLen) const uint8_t *Key,
    _In_ size_t KeyLen,
    _In_reads_bytes_(NonceLen) const uint8_t *Nonce,
    _In_ size_t NonceLen,
    _In_reads_bytes_(AuthDataLen) const uint8_t *Authdata,
    _In_ size_t AuthDataLen,
    _In_ const EVP_CIPHER *Aead
    );

static
int
QuicTlsDecrypt(
    _Out_writes_bytes_(OutputBufferLen) uint8_t *OutputBuffer,
    _In_ size_t OutputBufferLen,
    _In_reads_bytes_(CipherTextLen) const uint8_t *CipherText,
    _In_ size_t CipherTextLen,
    _In_reads_bytes_(KeyLen) const uint8_t *Key,
    _In_ size_t KeyLen,
    _In_reads_bytes_(NonceLen) const uint8_t *Nonce,
    _In_ size_t NonceLen,
    _In_reads_bytes_(AuthDataLen) const uint8_t *AuthData,
    _In_ size_t AuthDataLen,
    _In_ const EVP_CIPHER *Aead
    );

static
BOOLEAN
QuicTlsHeaderMask(
    _Out_writes_bytes_(5) uint8_t *OutputBuffer,
    _In_reads_bytes_(keylen) const uint8_t *Key,
    _In_ size_t keylen,
    _In_reads_bytes_(16) const uint8_t *Sample,
    _In_ const EVP_CIPHER *Aead
    );

static
void
QuicTlsSecConfigDelete(
    _In_ QUIC_SEC_CONFIG* SecurityConfig
    );

static
inline
char
GetTlsIdentifier(
    _In_ const QUIC_TLS* TlsContext
    )
{
    const char IDs[2] = { 'C', 'S' };
    return IDs[TlsContext->IsServer];
}

QUIC_STATUS
QuicTlsLibraryInitialize(
    void
    )
{
    if (OPENSSL_init_ssl(OPENSSL_INIT_LOAD_CONFIG, NULL) == 0) {
        QuicTraceLogError(FN_tls_openssl60cac1e67eb98da5321a7c9545f0716d, "[ tls] OPENSSL_init_ssl failed.");
        return QUIC_STATUS_TLS_ERROR;
    }

    //
    // OPENSSL_init_ssl() may leave errors in the error queue while returning
    // success.
    //

    ERR_clear_error();

    //
    // LINUX_TODO:Add Check for openssl library QUIC support.
    //

    return QUIC_STATUS_SUCCESS;
}

void
QuicTlsLibraryUninitialize(
    void
    )
{
}

static
int
QuicTlsAlpnSelectCallback(
    _In_ SSL *Ssl,
    _Out_writes_bytes_(Outlen) const unsigned char **Out,
    _Out_ unsigned char *OutLen,
    _In_reads_bytes_(Inlen) const unsigned char *In,
    _In_ unsigned int InLen,
    _In_ void *Arg
    )
{
    UNREFERENCED_PARAMETER(In);
    UNREFERENCED_PARAMETER(InLen);
    UNREFERENCED_PARAMETER(Arg);

    QUIC_TLS* TlsContext = SSL_get_app_data(Ssl);
<<<<<<< HEAD

    //
    // QUIC already parsed and picked the ALPN to use and set it in the
    // NegotiatedAlpn variable.
    //

    QUIC_DBG_ASSERT(TlsContext->State->NegotiatedAlpn != NULL);
    *OutLen = TlsContext->State->NegotiatedAlpn[0];
    *Out = TlsContext->State->NegotiatedAlpn + 1;

    return SSL_TLSEXT_ERR_OK;
    QuicTraceLogError(FN_tls_openssl7183f6a6a36fb7822e00a33f86ff68d9, "[ tls] Client did not present correct ALPN");
=======

    //
    // QUIC already parsed and picked the ALPN to use and set it in the
    // NegotiatedAlpn variable.
    //

    QUIC_DBG_ASSERT(TlsContext->State->NegotiatedAlpn != NULL);
    *OutLen = TlsContext->State->NegotiatedAlpn[0];
    *Out = TlsContext->State->NegotiatedAlpn + 1;

    return SSL_TLSEXT_ERR_OK;
>>>>>>> 3a9cc14f
}

QUIC_STATIC_ASSERT((int)ssl_encryption_initial == (int)QUIC_PACKET_KEY_INITIAL, "Code assumes exact match!");
QUIC_STATIC_ASSERT((int)ssl_encryption_early_data == (int)QUIC_PACKET_KEY_0_RTT, "Code assumes exact match!");
QUIC_STATIC_ASSERT((int)ssl_encryption_handshake == (int)QUIC_PACKET_KEY_HANDSHAKE, "Code assumes exact match!");
QUIC_STATIC_ASSERT((int)ssl_encryption_application == (int)QUIC_PACKET_KEY_1_RTT, "Code assumes exact match!");

int
QuicTlsSetEncryptionSecretsCallback(
    _In_ SSL *Ssl,
    _In_ OSSL_ENCRYPTION_LEVEL Level,
    _In_reads_(SecretLen) const uint8_t* ReadSecret,
    _In_reads_(SecretLen) const uint8_t* WriteSecret,
    _In_ size_t SecretLen
    )
{
    QUIC_TLS* TlsContext = SSL_get_app_data(Ssl);
    QUIC_TLS_PROCESS_STATE* TlsState = TlsContext->State;
    QUIC_PACKET_KEY_TYPE KeyType = (QUIC_PACKET_KEY_TYPE)Level;
    QUIC_STATUS Status;

    QuicTraceLogVerbose(FN_tls_openssl17614e2cf93914e3e8febee432e767cf, "[ tls][%p][%c] New encryption secrets (Level = %u).", 
        TlsContext, GetTlsIdentifier(TlsContext), Level);

    QUIC_DBG_ASSERT(TlsState->WriteKeys[KeyType] == NULL);
    Status =
        QuicTlsKeyCreate(
            TlsContext,
            WriteSecret,
            SecretLen,
            KeyType,
            &TlsState->WriteKeys[KeyType]);
    if (QUIC_FAILED(Status)) {
        TlsContext->ResultFlags |= QUIC_TLS_RESULT_ERROR;
        return -1;
    }

    TlsState->WriteKey = KeyType;
    TlsContext->ResultFlags |= QUIC_TLS_RESULT_WRITE_KEY_UPDATED;

    QUIC_DBG_ASSERT(TlsState->ReadKeys[KeyType] == NULL);
    Status =
        QuicTlsKeyCreate(
            TlsContext,
            ReadSecret,
            SecretLen,
            KeyType,
            &TlsState->ReadKeys[KeyType]);
    if (QUIC_FAILED(Status)) {
        TlsContext->ResultFlags |= QUIC_TLS_RESULT_ERROR;
        return -1;
    }

    if (TlsContext->IsServer && KeyType == QUIC_PACKET_KEY_1_RTT) {
        //
        // The 1-RTT read keys aren't actually allowed to be used until the
        // handshake completes.
        //
    } else {
        TlsState->ReadKey = KeyType;
        TlsContext->ResultFlags |= QUIC_TLS_RESULT_READ_KEY_UPDATED;
    }

    return 1;
}

int
QuicTlsAddHandshakeDataCallback(
    _In_ SSL *Ssl,
    _In_ OSSL_ENCRYPTION_LEVEL Level,
    _In_reads_(len) const uint8_t *Data,
    _In_ size_t Length
    )
{
    QUIC_TLS* TlsContext = SSL_get_app_data(Ssl);
    QUIC_TLS_PROCESS_STATE* TlsState = TlsContext->State;

    QUIC_PACKET_KEY_TYPE KeyType = (QUIC_PACKET_KEY_TYPE)Level;
    QUIC_DBG_ASSERT(KeyType == 0 || TlsState->WriteKeys[KeyType] != NULL);

    QuicTraceLogVerbose(FN_tls_opensslf2f87064588bde8f0ae0de92805bd612, "[ tls][%p][%c] Sending %llu handshake bytes (Level = %u).", 
        TlsContext, GetTlsIdentifier(TlsContext), Length, Level);

    if (Length + TlsState->BufferLength > (size_t)TlsState->BufferAllocLength) {
        QuicTraceLogError(FN_tls_opensslafed13f43fc25eda4085433fbf682f78, "[ tls][%p][%c] Buffer overflow for output handshake data.", 
            TlsContext, GetTlsIdentifier(TlsContext));
        TlsContext->ResultFlags |= QUIC_TLS_RESULT_ERROR;
        return -1;
    }

    switch (KeyType) {
    case QUIC_PACKET_KEY_HANDSHAKE:
        if (TlsState->BufferOffsetHandshake == 0) {
            TlsState->BufferOffsetHandshake = TlsState->BufferTotalLength;
            QuicTraceLogInfo(FN_tls_openssl1878a45ea8ee9d559ee0eabc85c97c6d, "[ tls][%p][%c] Writing Handshake data starts at %u.", 
                TlsContext, GetTlsIdentifier(TlsContext), TlsState->BufferOffsetHandshake);
        }
        break;
    case QUIC_PACKET_KEY_1_RTT:
        if (TlsState->BufferOffset1Rtt == 0) {
            TlsState->BufferOffset1Rtt = TlsState->BufferTotalLength;
            QuicTraceLogInfo(FN_tls_openssl41172f95bb9f270970e2278858802d89, "[ tls][%p][%c] Writing 1-RTT data starts at %u.", 
                TlsContext, GetTlsIdentifier(TlsContext), TlsState->BufferOffset1Rtt);
        }
        break;
    default:
        break;
    }

    QuicCopyMemory(
        TlsState->Buffer + TlsState->BufferLength,
        Data,
        Length);
    TlsState->BufferLength += (uint16_t)Length;
    TlsState->BufferTotalLength += (uint16_t)Length;

    TlsContext->ResultFlags |= QUIC_TLS_RESULT_DATA;

    return 1;
}

int
QuicTlsFlushFlightCallback(
    _In_ SSL *Ssl
    )
{
    UNREFERENCED_PARAMETER(Ssl);
    return 1;
}

int
QuicTlsSendAlertCallback(
    _In_ SSL *Ssl,
    _In_ enum ssl_encryption_level_t Level,
    _In_ uint8_t Alert
    )
{
    UNREFERENCED_PARAMETER(Level);

    QUIC_TLS* TlsContext = SSL_get_app_data(Ssl);

    QuicTraceLogError(FN_tls_openssl811042102773d53433a65cd85448f874, "[ tls][%p][%c] Send alert = %u (Level = %u).", 
        TlsContext, GetTlsIdentifier(TlsContext), Alert, Level);

    TlsContext->State->AlertCode = Alert;
    TlsContext->ResultFlags |= QUIC_TLS_RESULT_ERROR;

    return 1;
}

int
QuicTlsClientHelloCallback(
    _In_ SSL *Ssl,
    _Out_opt_ int *Alert,
    _In_ void *arg
    )
{
    UNREFERENCED_PARAMETER(arg);
    QUIC_TLS* TlsContext = SSL_get_app_data(Ssl);

    const uint8_t* TransportParams;
    size_t TransportParamLen;

    if (!SSL_client_hello_get0_ext(
            Ssl,
            TLS_EXTENSION_TYPE_QUIC_TRANSPORT_PARAMETERS,
            &TransportParams,
            &TransportParamLen)) {
        TlsContext->ResultFlags |= QUIC_TLS_RESULT_ERROR;
        *Alert = SSL_AD_INTERNAL_ERROR;
        return SSL_CLIENT_HELLO_ERROR;
    }

    if (!TlsContext->ReceiveTPCallback(
            TlsContext->Connection,
            (uint16_t)TransportParamLen,
            TransportParams)) {
        TlsContext->ResultFlags |= QUIC_TLS_RESULT_ERROR;
        return SSL_CLIENT_HELLO_ERROR;
    }

    return SSL_CLIENT_HELLO_SUCCESS;
}

SSL_QUIC_METHOD OpenSslQuicCallbacks = {
    QuicTlsSetEncryptionSecretsCallback,
    QuicTlsAddHandshakeDataCallback,
    QuicTlsFlushFlightCallback,
    QuicTlsSendAlertCallback
};

QUIC_STATUS
QuicTlsServerSecConfigCreate(
    _Inout_ QUIC_RUNDOWN_REF* Rundown,
    _In_ QUIC_SEC_CONFIG_FLAGS Flags,
    _In_opt_ void* Certificate,
    _In_opt_z_ const char* Principal,
    _In_opt_ void* Context,
    _In_ QUIC_SEC_CONFIG_CREATE_COMPLETE_HANDLER CompletionHandler
    )
{
    UNREFERENCED_PARAMETER(Principal);
    QUIC_STATUS Status = QUIC_STATUS_SUCCESS;
    int Ret = 0;
    QUIC_SEC_CONFIG* SecurityConfig = NULL;
    QUIC_CERTIFICATE_FILE* CertFile = Certificate;
    uint32_t SSLOpts = 0;

    //
    // We only allow PEM formatted cert files.
    //

    if (Flags != QUIC_SEC_CONFIG_FLAG_CERTIFICATE_FILE) {
        QuicTraceLogError(FN_tls_opensslb84452a322bf75977e5c714ab23885c2, "[ tls] Invalid flags: %lu.", Flags);
        Status = QUIC_STATUS_INVALID_PARAMETER;
        goto Exit;
    }

    if (CertFile == NULL) {
        QuicTraceLogError(FN_tls_openssl389e537be4d3bf14d62def9c2df5013c, "[ tls] CertFile unspecified.");
        Status = QUIC_STATUS_INVALID_PARAMETER;
        goto Exit;
    }

    if (!QuicRundownAcquire(Rundown)) {
        QuicTraceLogError(FN_tls_openssl6a3b951ae6d9ca0d66a249fc67e1038e, "[ tls] Failed to acquire sec config rundown.");
        Status = QUIC_STATUS_INVALID_STATE;
        goto Exit;
    }

    //
    // Create a security config.
    //

    SecurityConfig = QuicAlloc(sizeof(QUIC_SEC_CONFIG));
    if (SecurityConfig == NULL) {
        QuicTraceLogError(FN_tls_opensslc433cdce2b2fba9de75ae421f4ab3580, "[ tls] Security config allocation failure.");
        QuicRundownRelease(Rundown);
        Status = QUIC_STATUS_OUT_OF_MEMORY;
        goto Exit;
    }

    SecurityConfig->CleanupRundown = Rundown;

    //
    // Initial ref.
    //

    SecurityConfig->RefCount = 1;

    //
    // Create the a SSL context for the security config.
    //

    SecurityConfig->SSLCtx = SSL_CTX_new(TLS_method());
    if (SecurityConfig->SSLCtx == NULL) {
        QuicTraceLogError(FN_tls_opensslab860b50eac7c325ea39d9ab87298208, "[ tls] SSL_CTX_new failed, error: %ld", ERR_get_error());
        Status = QUIC_STATUS_TLS_ERROR;
        goto Exit;
    }

    //
    // Configure the SSL context with the defaults.
    //

    SSLOpts = (SSL_OP_ALL & ~SSL_OP_DONT_INSERT_EMPTY_FRAGMENTS) |
               SSL_OP_SINGLE_ECDH_USE |
               SSL_OP_CIPHER_SERVER_PREFERENCE |
               SSL_OP_NO_ANTI_REPLAY;

    SSL_CTX_set_options(SecurityConfig->SSLCtx, SSLOpts);
    SSL_CTX_clear_options(SecurityConfig->SSLCtx, SSL_OP_ENABLE_MIDDLEBOX_COMPAT);

    Ret =
        SSL_CTX_set_ciphersuites(
            SecurityConfig->SSLCtx,
            QUIC_TLS_DEFAULT_SSL_CIPHERS);
    if (Ret != 1) {
        QuicTraceLogError(FN_tls_openssl77f607afc7718f0d73990aee8025a22d, "[ tls] SSL_CTX_set_ciphersuites failed, error: %ld", ERR_get_error());
        Status = QUIC_STATUS_TLS_ERROR;
        goto Exit;
    }

    Ret =
        SSL_CTX_set1_groups_list(
            SecurityConfig->SSLCtx,
            QUIC_TLS_DEFAULT_SSL_CURVES);
    if (Ret != 1) {
        QuicTraceLogError(FN_tls_openssl5de667d2fdc3e76736e64269152e9606, "[ tls] SSL_CTX_set1_groups_list failed, error: %ld", ERR_get_error());
        Status = QUIC_STATUS_TLS_ERROR;
        goto Exit;
    }

    SSL_CTX_set_mode(SecurityConfig->SSLCtx, SSL_MODE_RELEASE_BUFFERS);

    SSL_CTX_set_min_proto_version(SecurityConfig->SSLCtx, TLS1_3_VERSION);
    SSL_CTX_set_max_proto_version(SecurityConfig->SSLCtx, TLS1_3_VERSION);

    SSL_CTX_set_alpn_select_cb(SecurityConfig->SSLCtx, QuicTlsAlpnSelectCallback, NULL);

    SSL_CTX_set_default_verify_paths(SecurityConfig->SSLCtx);

    //
    // Set the server certs.
    //

    Ret =
        SSL_CTX_use_PrivateKey_file(
            SecurityConfig->SSLCtx,
            CertFile->PrivateKeyFile,
            SSL_FILETYPE_PEM);
    if (Ret != 1) {
        QuicTraceLogError(FN_tls_opensslb3dea916b43e905a7773ff180c84360f, "[ tls] SSL_CTX_use_PrivateKey_file failed, error: %ld", ERR_get_error());
        Status = QUIC_STATUS_TLS_ERROR;
        goto Exit;
    }

    Ret =
        SSL_CTX_use_certificate_chain_file(
            SecurityConfig->SSLCtx,
            CertFile->CertificateFile);
    if (Ret != 1) {
      QuicTraceLogError(FN_tls_openssld9758300a9ef4d701b7388b05943f6fe, "[ tls] SSL_CTX_use_certificate_chain_file failed, error: %ld", ERR_get_error());
      Status = QUIC_STATUS_TLS_ERROR;
      goto Exit;
    }

    Ret = SSL_CTX_check_private_key(SecurityConfig->SSLCtx);
    if (Ret != 1) {
      QuicTraceLogError(FN_tls_openssl72201348378d4d4dc8907bbb09d654be, "TLS: SSL_CTX_check_private_key failed, error: %ld", ERR_get_error());
      Status = QUIC_STATUS_TLS_ERROR;
      goto Exit;
    }

    SSL_CTX_set_max_early_data(SecurityConfig->SSLCtx, UINT32_MAX);
    SSL_CTX_set_quic_method(SecurityConfig->SSLCtx, &OpenSslQuicCallbacks);
    SSL_CTX_set_client_hello_cb(SecurityConfig->SSLCtx, QuicTlsClientHelloCallback, NULL);

    //
    // Invoke completion inline.
    //

    CompletionHandler(Context, Status, SecurityConfig);

    Status = QUIC_STATUS_SUCCESS;
    SecurityConfig = NULL;

Exit:

    if (SecurityConfig != NULL) {
        QuicTlsSecConfigDelete(SecurityConfig);
        SecurityConfig = NULL;
    }

    return Status;
}

static
void
QuicTlsSecConfigDelete(
    _In_ QUIC_SEC_CONFIG* SecurityConfig
    )
{
    QUIC_RUNDOWN_REF* Rundown = SecurityConfig->CleanupRundown;

    if (SecurityConfig->SSLCtx != NULL) {
        SSL_CTX_free(SecurityConfig->SSLCtx);
        SecurityConfig->SSLCtx = NULL;
    }

    QuicFree(SecurityConfig);
    SecurityConfig = NULL;

    if (Rundown != NULL) {
        QuicRundownRelease(Rundown);
        Rundown = NULL;
    }
}

QUIC_STATUS
QuicTlsClientSecConfigCreate(
    _In_ uint32_t Flags,
    _Outptr_ QUIC_SEC_CONFIG** ClientConfig
    )
{
    UNREFERENCED_PARAMETER(Flags);
    QUIC_STATUS Status = QUIC_STATUS_SUCCESS;
    int Ret = 0;
    QUIC_SEC_CONFIG* SecurityConfig = NULL;

    //
    // Create a security config.
    //

    SecurityConfig = QuicAlloc(sizeof(QUIC_SEC_CONFIG));
    if (SecurityConfig == NULL) {
        QuicTraceLogError(FN_tls_openssl35b2c0eab8b436c392ef457e388bb8f8, "[ tls] SecurityConfig alloc failed.");
        Status = QUIC_STATUS_OUT_OF_MEMORY;
        goto Exit;
    }

    QuicZeroMemory(SecurityConfig, sizeof(*SecurityConfig));
    SecurityConfig->RefCount = 1;

    //
    // Create a SSL context for the security config.
    // LINUX_TODO: Check if it's better to make this context global and shared
    // across all client connections.
    //

    SecurityConfig->SSLCtx = SSL_CTX_new(TLS_method());
    if (SecurityConfig->SSLCtx == NULL) {
        QuicTraceLogError(FN_tls_opensslab860b50eac7c325ea39d9ab87298208, "[ tls] SSL_CTX_new failed, error: %ld", ERR_get_error());
        Status = QUIC_STATUS_TLS_ERROR;
        goto Exit;
    }

    //
    // Configure the SSL defaults.
    //

    Ret = SSL_CTX_set_min_proto_version(SecurityConfig->SSLCtx, TLS1_3_VERSION);
    if (Ret != 1) {
<<<<<<< HEAD
        QuicTraceLogError(FN_tls_openssl_CTX_SET_MIN_PROTO_FAILED, "[ tls] SSL_CTX_set_min_proto_version failed, error: %ld", ERR_get_error());
=======
        QuicTraceLogError("[ tls] SSL_CTX_set_min_proto_version failed, error: %ld", ERR_get_error());
>>>>>>> 3a9cc14f
        Status = QUIC_STATUS_TLS_ERROR;
        goto Exit;
    }

    Ret = SSL_CTX_set_max_proto_version(SecurityConfig->SSLCtx, TLS1_3_VERSION);
    if (Ret != 1) {
<<<<<<< HEAD
        QuicTraceLogError(FN_tls_openssl_CTX_SET_MAX_PROTO_FAILED, "[ tls] SSL_CTX_set_max_proto_version failed, error: %ld", ERR_get_error());
=======
        QuicTraceLogError("[ tls] SSL_CTX_set_max_proto_version failed, error: %ld", ERR_get_error());
>>>>>>> 3a9cc14f
        Status = QUIC_STATUS_TLS_ERROR;
        goto Exit;
    }

    Ret = SSL_CTX_set_default_verify_paths(SecurityConfig->SSLCtx);
<<<<<<< HEAD
=======
    if (Ret != 1) {
        QuicTraceLogError("[ tls] SSL_CTX_set_default_verify_paths failed, error: %ld", ERR_get_error());
        Status = QUIC_STATUS_TLS_ERROR;
        goto Exit;
    }

    Ret = SSL_CTX_set_ciphersuites(SecurityConfig->SSLCtx, QUIC_TLS_DEFAULT_SSL_CIPHERS);
>>>>>>> 3a9cc14f
    if (Ret != 1) {
        QuicTraceLogError(FN_tls_openssl_CTX_SET_DEFAULT_VERIFY_PATHS_FAILED, "[ tls] SSL_CTX_set_default_verify_paths failed, error: %ld", ERR_get_error());
        Status = QUIC_STATUS_TLS_ERROR;
        goto Exit;
    }

<<<<<<< HEAD
    Ret = SSL_CTX_set_ciphersuites(SecurityConfig->SSLCtx, QUIC_TLS_DEFAULT_SSL_CIPHERS);
=======
    Ret = SSL_CTX_set1_groups_list(SecurityConfig->SSLCtx, QUIC_TLS_DEFAULT_SSL_CURVES);
>>>>>>> 3a9cc14f
    if (Ret != 1) {
        QuicTraceLogError(FN_tls_openssl77f607afc7718f0d73990aee8025a22d, "[ tls] SSL_CTX_set_ciphersuites failed, error: %ld", ERR_get_error());
        Status = QUIC_STATUS_TLS_ERROR;
        goto Exit;
    }

<<<<<<< HEAD
    Ret = SSL_CTX_set1_groups_list(SecurityConfig->SSLCtx, QUIC_TLS_DEFAULT_SSL_CURVES);
    if (Ret != 1) {
        QuicTraceLogError(FN_tls_openssl5de667d2fdc3e76736e64269152e9606, "[ tls] SSL_CTX_set1_groups_list failed, error: %ld", ERR_get_error());
        Status = QUIC_STATUS_TLS_ERROR;
        goto Exit;
    }

    Ret = SSL_CTX_set_quic_method(SecurityConfig->SSLCtx, &OpenSslQuicCallbacks);
    if (Ret != 1) {
        QuicTraceLogError(FN_tls_openssl_CTX_SET_QUIC_METHOD_FAILED, "[ tls] SSL_CTX_set_quic_method failed, error: %ld", ERR_get_error());
=======
    Ret = SSL_CTX_set_quic_method(SecurityConfig->SSLCtx, &OpenSslQuicCallbacks);
    if (Ret != 1) {
        QuicTraceLogError("[ tls] SSL_CTX_set_quic_method failed, error: %ld", ERR_get_error());
>>>>>>> 3a9cc14f
        Status = QUIC_STATUS_TLS_ERROR;
        goto Exit;
    }

    //
    // Cert related config.
    //

    BOOLEAN VerifyServerCertificate = TRUE; // !(Flags & QUIC_CERTIFICATE_FLAG_DISABLE_CERT_VALIDATION);
    if (!VerifyServerCertificate) {
        SSL_CTX_set_verify(SecurityConfig->SSLCtx, SSL_VERIFY_PEER, NULL);
    } else {
        SSL_CTX_set_verify_depth(SecurityConfig->SSLCtx, QUIC_TLS_DEFAULT_VERIFY_DEPTH);

        if (QuicOpenSslClientTrustedCert == NULL) {
            SSL_CTX_set_default_verify_paths(SecurityConfig->SSLCtx);
        } else {
            //
            // LINUX_TODO: This is a hack to set a client side trusted cert in order
            //   to verify server cert. Fix this once MsQuic formally supports
            //   passing TLS related config from APP layer to TAL.
            //

            /*Ret =
                SSL_CTX_load_verify_locations(
                    SecurityConfig->SSLCtx,
                    QuicOpenSslClientTrustedCert,
                    NULL);
            if (Ret != 1) {
                QuicTraceLogError(FN_tls_openssl0339f6f32f9772515774d5ef2114a538, "[ tls] SSL_CTX_load_verify_locations failed, error: %ld", ERR_get_error());
                Status = QUIC_STATUS_TLS_ERROR;
                goto Exit;
            }*/
        }
    }

    *ClientConfig = SecurityConfig;
    SecurityConfig = NULL;

Exit:

    if (SecurityConfig != NULL) {
        QuicTlsSecConfigDelete(SecurityConfig);
        SecurityConfig = NULL;
    }

    return Status;
}

inline
QUIC_SEC_CONFIG*
QuicTlsSecConfigAddRef(
    _In_ QUIC_SEC_CONFIG* SecurityConfig
    )
{
    InterlockedIncrement(&SecurityConfig->RefCount);
    return SecurityConfig;
}

void
QUIC_API
QuicTlsSecConfigRelease(
    _In_ QUIC_SEC_CONFIG* SecurityConfig
    )
{
    if (InterlockedDecrement(&SecurityConfig->RefCount) == 0) {
        QuicTlsSecConfigDelete(SecurityConfig);
        SecurityConfig = NULL;
    }
}

QUIC_STATUS
QuicTlsSessionInitialize(
    _Out_ QUIC_TLS_SESSION** NewTlsSession
    )
{
    *NewTlsSession = QuicAlloc(sizeof(QUIC_TLS_SESSION));
    if (*NewTlsSession == NULL) {
<<<<<<< HEAD
        QuicTraceLogWarning(FN_tls_opensslbeb87fff4fd6aff47c418f16532cd6af, "[ tls] Failed to allocate QUIC_TLS_SESSION.");
=======
        QuicTraceLogWarning("[ tls] Failed to allocate QUIC_TLS_SESSION.");
>>>>>>> 3a9cc14f
        return QUIC_STATUS_OUT_OF_MEMORY;
    }
    return QUIC_STATUS_SUCCESS;
}

void
QuicTlsSessionUninitialize(
    _In_opt_ QUIC_TLS_SESSION* TlsSession
    )
{
    if (TlsSession != NULL) {
        QUIC_FREE(TlsSession);
        TlsSession = NULL;
    }
}

QUIC_STATUS
QuicTlsSessionSetTicketKey(
    _In_ QUIC_TLS_SESSION* TlsSession,
    _In_reads_bytes_(44)
        const void* Buffer
    )
{
    UNREFERENCED_PARAMETER(TlsSession);
    UNREFERENCED_PARAMETER(Buffer);
    //
    // LINUX_TODO.
    //
    return QUIC_STATUS_SUCCESS;
}

QUIC_STATUS
QuicTlsSessionAddTicket(
    _In_ QUIC_TLS_SESSION* TlsSession,
    _In_ uint32_t BufferLength,
    _In_reads_bytes_(BufferLength)
        const uint8_t * const Buffer
    )
{
    UNREFERENCED_PARAMETER(TlsSession);
    UNREFERENCED_PARAMETER(BufferLength);
    UNREFERENCED_PARAMETER(Buffer);
    //
    // LINUX_TODO.
    //
    return QUIC_STATUS_SUCCESS;
}

QUIC_STATUS
QuicTlsInitialize(
    _In_ const QUIC_TLS_CONFIG* Config,
    _Out_ QUIC_TLS** NewTlsContext
    )
{
    QUIC_STATUS Status = QUIC_STATUS_SUCCESS;
    QUIC_TLS* TlsContext = NULL;
    uint16_t ServerNameLength = 0;

    TlsContext = QuicAlloc(sizeof(QUIC_TLS));
    if (TlsContext == NULL) {
        QuicTraceLogError(FN_tls_openssldf1e3f57e5b7210aec6f68942cb030b6, "[ tls] Failed to allocate TLS context.");
        Status = QUIC_STATUS_OUT_OF_MEMORY;
        goto Exit;
    }

    QuicZeroMemory(TlsContext, sizeof(QUIC_TLS));

    TlsContext->Connection = Config->Connection;
    TlsContext->TlsSession = Config->TlsSession;
    TlsContext->IsServer = Config->IsServer;
    TlsContext->SecConfig = QuicTlsSecConfigAddRef(Config->SecConfig);
    TlsContext->AlpnBufferLength = Config->AlpnBufferLength;
    TlsContext->AlpnBuffer = Config->AlpnBuffer;
    TlsContext->ReceiveTPCallback = Config->ReceiveTPCallback;

    QuicTraceLogVerbose(FN_tls_openssld2c76a13ec3224e52c2437c16c0b5b7c, "[ tls][%p][%c] Created.", TlsContext, GetTlsIdentifier(TlsContext));

    if (!Config->IsServer) {

        if (Config->ServerName != NULL) {

            ServerNameLength = (uint16_t)strnlen(Config->ServerName, QUIC_MAX_SNI_LENGTH);

            if (ServerNameLength == QUIC_MAX_SNI_LENGTH) {
                QuicTraceLogError(FN_tls_openssl09dfff459247ec1feca343eb6b5850f3, "[ tls][%p][%c] Invalid / Too long server name!", TlsContext, GetTlsIdentifier(TlsContext));
                Status = QUIC_STATUS_INVALID_PARAMETER;
                goto Exit;
            }

            TlsContext->SNI = QuicAlloc(ServerNameLength + 1);

            if (TlsContext->SNI == NULL) {
                QuicTraceLogError(FN_tls_openssl56d1d65cf830cd9da164340511afad48, "[ tls][%p][%c] Failed to allocate SNI.", TlsContext, GetTlsIdentifier(TlsContext));
                Status = QUIC_STATUS_OUT_OF_MEMORY;
                goto Exit;
            }

            memcpy((char*)TlsContext->SNI, Config->ServerName, ServerNameLength + 1);
        }
    }

    //
    // Create a SSL object for the connection.
    //

    TlsContext->Ssl = SSL_new(Config->SecConfig->SSLCtx);
    if (TlsContext->Ssl == NULL) {
        QuicTraceLogError(FN_tls_openssl3e7711e803662760b5571141f7253248, "[ tls][%p][%c] Failed to allocate Ssl object.", TlsContext, GetTlsIdentifier(TlsContext));
        Status = QUIC_STATUS_OUT_OF_MEMORY;
        goto Exit;
    }

    SSL_set_app_data(TlsContext->Ssl, TlsContext);

    if (Config->IsServer) {
        SSL_set_accept_state(TlsContext->Ssl);
        //SSL_set_quic_early_data_enabled(TlsContext->Ssl, 1);
    } else {
        SSL_set_connect_state(TlsContext->Ssl);
        SSL_set_tlsext_host_name(TlsContext->Ssl, TlsContext->SNI);
        SSL_set_alpn_protos(TlsContext->Ssl, TlsContext->AlpnBuffer, TlsContext->AlpnBufferLength);
    }

    if (SSL_set_quic_transport_params(
            TlsContext->Ssl,
            Config->LocalTPBuffer,
            Config->LocalTPLength) != 1) {
        QuicTraceLogError(FN_tls_openssla40bb2b89e176a23f02d8484eecb2b5a, "[ tls][%p][%c] Failed to set TP.", TlsContext, GetTlsIdentifier(TlsContext));
        Status = QUIC_STATUS_TLS_ERROR;
        goto Exit;
    }
    QUIC_FREE(Config->LocalTPBuffer);

    *NewTlsContext = TlsContext;
    TlsContext = NULL;

Exit:

    if (TlsContext != NULL) {
        QuicTlsUninitialize(TlsContext);
        TlsContext = NULL;
    }

    return Status;
}

void
QuicTlsUninitialize(
    _In_opt_ QUIC_TLS* TlsContext
    )
{
    if (TlsContext != NULL) {
        QuicTraceLogVerbose(FN_tls_opensslb3d2044358dd9167ca56734ff6291d11, "[ tls][%p][%c] Cleaning up.", TlsContext, GetTlsIdentifier(TlsContext));

        if (TlsContext->SecConfig != NULL) {
            QuicTlsSecConfigRelease(TlsContext->SecConfig);
            TlsContext->SecConfig = NULL;
        }

        if (TlsContext->SNI != NULL) {
            QUIC_FREE(TlsContext->SNI);
            TlsContext->SNI = NULL;
        }

        if (TlsContext->Ssl != NULL) {
            SSL_free(TlsContext->Ssl);
            TlsContext->Ssl = NULL;
        }

        QUIC_FREE(TlsContext);
        TlsContext = NULL;
    }
}

void
QuicTlsReset(
    _In_ QUIC_TLS* TlsContext
    )
{
    QuicTraceLogInfo(FN_tls_opensslfc5ceebf57a21e036166dfbd9f5f5841, "[ tls][%p][%c] Resetting TLS state.", TlsContext, GetTlsIdentifier(TlsContext));

    QUIC_DBG_ASSERT(TlsContext->IsServer == FALSE);

    //
    // Free the old SSL state.
    //

    if (TlsContext->Ssl != NULL) {
        SSL_free(TlsContext->Ssl);
        TlsContext->Ssl = NULL;
    }

    //
    // Create a new SSL state.
    //

    TlsContext->Ssl = SSL_new(TlsContext->SecConfig->SSLCtx);
    if (TlsContext->Ssl == NULL) {
        QuicTraceLogError(FN_tls_openssl3e7711e803662760b5571141f7253248, "[ tls][%p][%c] Failed to allocate Ssl object.", TlsContext, GetTlsIdentifier(TlsContext));
        QUIC_DBG_ASSERT(FALSE);
        goto Exit;
    }

    SSL_set_app_data(TlsContext->Ssl, TlsContext);

    SSL_set_connect_state(TlsContext->Ssl);
    SSL_set_tlsext_host_name(TlsContext->Ssl, TlsContext->SNI);
    SSL_set_alpn_protos(TlsContext->Ssl, TlsContext->AlpnBuffer, TlsContext->AlpnBufferLength);

    /* TODO - Figure out if this is necessary.
    if (SSL_set_quic_transport_params(
            TlsContext->Ssl,
            Config->LocalTPBuffer,
            Config->LocalTPLength) != 1) {
        QuicTraceLogError(FN_tls_openssla40bb2b89e176a23f02d8484eecb2b5a, "[ tls][%p][%c] Failed to set TP.", TlsContext, GetTlsIdentifier(TlsContext));
        Status = QUIC_STATUS_TLS_ERROR;
        goto Exit;
    }*/

Exit:

    return;
}

QUIC_SEC_CONFIG*
QuicTlsGetSecConfig(
    _In_ QUIC_TLS* TlsContext
    )
{
    return QuicTlsSecConfigAddRef(TlsContext->SecConfig);
}

QUIC_TLS_RESULT_FLAGS
QuicTlsProcessData(
    _In_ QUIC_TLS* TlsContext,
    _In_reads_bytes_(*BufferLength) const uint8_t* Buffer,
    _Inout_ uint32_t* BufferLength,
    _Inout_ QUIC_TLS_PROCESS_STATE* State
    )
{
    int Ret = 0;
    int Err = 0;

    QUIC_DBG_ASSERT(Buffer != NULL || *BufferLength == 0);

    if (*BufferLength != 0) {
        QuicTraceLogVerbose(FN_tls_openssl948e07444f7369140c04d67fbfd780bb, "[ tls][%p][%c] Processing %u received bytes.", 
            TlsContext, GetTlsIdentifier(TlsContext), *BufferLength);
    }

    TlsContext->State = State;
    TlsContext->ResultFlags = 0;

    if (SSL_provide_quic_data(
            TlsContext->Ssl,
            TlsContext->State->ReadKey,
            Buffer,
            *BufferLength) != 1) {
        TlsContext->ResultFlags |= QUIC_TLS_RESULT_ERROR;
        goto Exit;
    }

    if (!State->HandshakeComplete) {
        Ret = SSL_do_handshake(TlsContext->Ssl);
        if (Ret <= 0) {
            Err = SSL_get_error(TlsContext->Ssl, Ret);
            switch (Err) {
            case SSL_ERROR_WANT_READ:
            case SSL_ERROR_WANT_WRITE:
                goto Exit;

            case SSL_ERROR_SSL:
                QuicTraceLogError(FN_tls_openssla59aef6e72e651b091de3d22c86c02b6, "[ tls][%p][%c] TLS handshake error: %s.", 
                    TlsContext, GetTlsIdentifier(TlsContext), ERR_error_string(ERR_get_error(), NULL));
                TlsContext->ResultFlags |= QUIC_TLS_RESULT_ERROR;
                goto Exit;

            default:
                QuicTraceLogError(FN_tls_openssl61743e8150362a484225c69e9b06687f, "[ tls][%p][%c] TLS handshake error: %d.", 
                    TlsContext, GetTlsIdentifier(TlsContext), Err);
                TlsContext->ResultFlags |= QUIC_TLS_RESULT_ERROR;
                goto Exit;
            }
        }

        if (!TlsContext->IsServer) {
            const uint8_t* NegotiatedAlpn;
            uint32_t NegotiatedAlpnLength;
            SSL_get0_alpn_selected(TlsContext->Ssl, &NegotiatedAlpn, &NegotiatedAlpnLength);
            if (NegotiatedAlpnLength == 0) {
<<<<<<< HEAD
                QuicTraceLogError(FN_tls_openssl_FAILED_ALPN_NEGOTIATE, "[ tls][%p][%c] Failed to negotiate ALPN.",
=======
                QuicTraceLogError("[ tls][%p][%c] Failed to negotiate ALPN.",
>>>>>>> 3a9cc14f
                    TlsContext, GetTlsIdentifier(TlsContext));
                TlsContext->ResultFlags |= QUIC_TLS_RESULT_ERROR;
                goto Exit;
            }
            if (NegotiatedAlpnLength > UINT8_MAX) {
<<<<<<< HEAD
                QuicTraceLogError(FN_tls_openssl_INVALID_NEGOTIATED_ALPN_LENGTH, "[ tls][%p][%c] Invalid negotiated ALPN length.",
=======
                QuicTraceLogError("[ tls][%p][%c] Invalid negotiated ALPN length.",
>>>>>>> 3a9cc14f
                    TlsContext, GetTlsIdentifier(TlsContext));
                TlsContext->ResultFlags |= QUIC_TLS_RESULT_ERROR;
                goto Exit;
            }
            TlsContext->State->NegotiatedAlpn =
                QuicTlsAlpnFindInList(
                    TlsContext->AlpnBufferLength,
                    TlsContext->AlpnBuffer,
                    (uint8_t)NegotiatedAlpnLength,
                    NegotiatedAlpn);
            if (TlsContext->State->NegotiatedAlpn == NULL) {
<<<<<<< HEAD
                QuicTraceLogError(FN_tls_openssl_FAILED_MATCHING_ALPN, "[ tls][%p][%c] Failed to find a matching ALPN",
=======
                QuicTraceLogError("[ tls][%p][%c] Failed to find a matching ALPN",
>>>>>>> 3a9cc14f
                    TlsContext, GetTlsIdentifier(TlsContext));
                TlsContext->ResultFlags |= QUIC_TLS_RESULT_ERROR;
                goto Exit;
            }
        }

<<<<<<< HEAD
        QuicTraceLogInfo(FN_tls_openssl7cddfd039b47ef0bf60bfb2adb708d5e, "[ tls][%p][%c] Handshake complete.", TlsContext, GetTlsIdentifier(TlsContext));
=======
        QuicTraceLogInfo("[ tls][%p][%c] Handshake complete.", TlsContext, GetTlsIdentifier(TlsContext));
>>>>>>> 3a9cc14f
        State->HandshakeComplete = TRUE;
        TlsContext->ResultFlags |= QUIC_TLS_RESULT_COMPLETE;

        if (TlsContext->IsServer) {
            TlsContext->State->ReadKey = QUIC_PACKET_KEY_1_RTT;
            TlsContext->ResultFlags |= QUIC_TLS_RESULT_READ_KEY_UPDATED;
        } else {
            const uint8_t* TransportParams;
            size_t TransportParamLen;
            SSL_get_peer_quic_transport_params(
                    TlsContext->Ssl, &TransportParams, &TransportParamLen);
            if (TransportParams == NULL || TransportParamLen == 0) {
                QuicTraceLogError(FN_tls_openssle861a4ef7fcfbd00c9b1e9642f164ba6, "[ tls][%p][%c] No transport parameters received", 
                    TlsContext, GetTlsIdentifier(TlsContext));
                TlsContext->ResultFlags |= QUIC_TLS_RESULT_ERROR;
                goto Exit;
            }
            if (!TlsContext->ReceiveTPCallback(
                    TlsContext->Connection,
                    (uint16_t)TransportParamLen,
                    TransportParams)) {
                TlsContext->ResultFlags |= QUIC_TLS_RESULT_ERROR;
                goto Exit;
            }
        }
    }

    Ret = SSL_do_handshake(TlsContext->Ssl);
    if (Ret != 1) {
        Err = SSL_get_error(TlsContext->Ssl, Ret);
        switch (Err) {
        case SSL_ERROR_WANT_READ:
        case SSL_ERROR_WANT_WRITE:
            goto Exit;

        case SSL_ERROR_SSL:
            QuicTraceLogError(FN_tls_openssl04e431e55360af28be501afc87ef6ad6, "[ tls][%p][%c] TLS handshake error: %s.", 
                TlsContext, GetTlsIdentifier(TlsContext), ERR_error_string(ERR_get_error(), NULL));
            TlsContext->ResultFlags |= QUIC_TLS_RESULT_ERROR;
            goto Exit;

        default:
            QuicTraceLogError(FN_tls_openssl49b66ab03faf20fe5c73f2f8cc60308f, "[ tls][%p][%c] TLS handshake error: %d.", 
                TlsContext, GetTlsIdentifier(TlsContext), Err);
            TlsContext->ResultFlags |= QUIC_TLS_RESULT_ERROR;
            goto Exit;
        }
    }

Exit:

    return TlsContext->ResultFlags;
}

QUIC_TLS_RESULT_FLAGS
QuicTlsProcessDataComplete(
    _In_ QUIC_TLS* TlsContext,
    _Out_ uint32_t * BufferConsumed
    )
{
    UNREFERENCED_PARAMETER(TlsContext);
    UNREFERENCED_PARAMETER(BufferConsumed);
    return QUIC_TLS_RESULT_ERROR;
}

QUIC_STATUS
QuicTlsReadTicket(
    _In_ QUIC_TLS* TlsContext,
    _Inout_ uint32_t* BufferLength,
    _Out_writes_bytes_opt_(*BufferLength) uint8_t* Buffer
    )
{
    UNREFERENCED_PARAMETER(TlsContext);
    UNREFERENCED_PARAMETER(BufferLength);
    UNREFERENCED_PARAMETER(Buffer);
    return QUIC_STATUS_INVALID_STATE;
}

QUIC_STATUS
QuicTlsParamSet(
    _In_ QUIC_TLS* TlsContext,
    _In_ uint32_t Param,
    _In_ uint32_t BufferLength,
    _In_reads_bytes_(BufferLength)
        const void* Buffer
    )
{
    UNREFERENCED_PARAMETER(TlsContext);
    UNREFERENCED_PARAMETER(Param);
    UNREFERENCED_PARAMETER(BufferLength);
    UNREFERENCED_PARAMETER(Buffer);
    return QUIC_STATUS_NOT_SUPPORTED;
}

QUIC_STATUS
QuicTlsParamGet(
    _In_ QUIC_TLS* TlsContext,
    _In_ uint32_t Param,
    _Inout_ uint32_t* BufferLength,
    _Out_writes_bytes_opt_(*BufferLength)
        void* Buffer
    )
{
    UNREFERENCED_PARAMETER(TlsContext);
    UNREFERENCED_PARAMETER(Param);
    UNREFERENCED_PARAMETER(BufferLength);
    UNREFERENCED_PARAMETER(Buffer);
    return QUIC_STATUS_NOT_SUPPORTED;
}

//
// Crypto / Key Functionality
//

QUIC_STATUS
QuicPacketKeyCreateInitial(
    _In_ BOOLEAN IsServer,
    _In_reads_(QUIC_VERSION_SALT_LENGTH) const uint8_t* const Salt,
    _In_ uint8_t CIDLength,
    _In_reads_(CIDLength) const uint8_t* const CID,
    _Out_opt_ QUIC_PACKET_KEY** ReadKey,
    _Out_opt_ QUIC_PACKET_KEY** WriteKey
    )
{
    QUIC_STATUS Status = QUIC_STATUS_SUCCESS;
    QUIC_PACKET_KEY *TempReadKey = NULL;
    QUIC_PACKET_KEY *TempWriteKey = NULL;
    uint8_t InitialSecret[QUIC_HASH_SHA256_SIZE] = {0};
    uint8_t Secret[QUIC_HASH_SHA256_SIZE] = {0};

    if (WriteKey != NULL) {
        Status = QuicAllocatePacketKey(QUIC_PACKET_KEY_INITIAL, TRUE, &TempWriteKey);

        if (QUIC_FAILED(Status)) {
            QuicTraceLogError(FN_tls_openssle82be3142cf48172078d14d9377992ac, "[ tls] Key alloc failure.");
            goto Exit;
        }

        TempWriteKey->PacketKey->Aead = EVP_aes_128_gcm();
        TempWriteKey->HeaderKey->Aead = EVP_aes_128_ctr();

        if (!QuicTlsHkdfExtract(
                InitialSecret,
                sizeof(InitialSecret),
                CID,
                CIDLength,
                Salt,
                QUIC_VERSION_SALT_LENGTH,
                EVP_sha256())) {
            QuicTraceLogError(FN_tls_openssla29c9b082db7b8aa46e1a26a3bafe9d8, "[ tls] QuicTlsHkdfExtract failed.");
            Status = QUIC_STATUS_TLS_ERROR;
            goto Exit;
        }

        if (IsServer) {
            if (!QuicTlsDeriveServerInitialSecret(
                    Secret,
                    sizeof(Secret),
                    InitialSecret,
                    sizeof(InitialSecret))) {
                QuicTraceLogError(FN_tls_openssled0c168c586279d947f1f4100186ab44, "[ tls] QuicTlsDeriveServerInitialSecret failed.");
                Status = QUIC_STATUS_TLS_ERROR;
                goto Exit;
            }
        } else {
            if (!QuicTlsDeriveClientInitialSecret(
                    Secret,
                    sizeof(Secret),
                    InitialSecret,
                    sizeof(InitialSecret))) {
                QuicTraceLogError(FN_tls_opensslac616e82c72d63a68386394f9b2bbc36, "[ tls] QuicTlsDeriveClientInitialSecret failed.");
                Status = QUIC_STATUS_TLS_ERROR;
                goto Exit;
            }
        }

        Status =
            QuicTlsDerivePacketProtectionKey(
                Secret,
                sizeof(Secret),
                EVP_sha256(),
                TempWriteKey);

        if (QUIC_FAILED(Status)) {
            QuicTraceLogError(FN_tls_openssl407b8b39a62cfcc2a157c3106df05ed8, "[ tls] QuicTlsDerivePacketProtectionKey failed. error: %ld", Status);
            goto Exit;
        }

        Status =
            QuicTlsDerivePacketProtectionIv(
                Secret,
                sizeof(Secret),
                EVP_sha256(),
                TempWriteKey);

        if (QUIC_FAILED(Status)) {
            QuicTraceLogError(FN_tls_opensslc3a6918edf49b97af97ccfeb7b00e2d1, "[ tls] QuicTlsDerivePacketProtectionIv failed. error: %ld", Status);
            goto Exit;
        }

        Status =
            QuicTlsDeriveHeaderProtectionKey(
                Secret,
                sizeof(Secret),
                EVP_sha256(),
                TempWriteKey);

        if (QUIC_FAILED(Status)) {
            QuicTraceLogError(FN_tls_openssle68142c566545a620ea6c0b9e6abb755, "[ tls] QuicTlsDeriveHeaderProtectionKey failed. error: %ld", Status);
            goto Exit;
        }
    }

    if (ReadKey != NULL) {
        Status = QuicAllocatePacketKey(QUIC_PACKET_KEY_INITIAL, TRUE, &TempReadKey);

        if (QUIC_FAILED(Status)) {
            QuicTraceLogError(FN_tls_openssle82be3142cf48172078d14d9377992ac, "[ tls] Key alloc failure.");
            goto Exit;
        }

        TempReadKey->PacketKey->Aead = EVP_aes_128_gcm();
        TempReadKey->HeaderKey->Aead = EVP_aes_128_ctr();

        if (!QuicTlsHkdfExtract(
                InitialSecret,
                sizeof(InitialSecret),
                CID,
                CIDLength,
                Salt,
                QUIC_VERSION_SALT_LENGTH,
                EVP_sha256())) {
            QuicTraceLogError(FN_tls_openssla29c9b082db7b8aa46e1a26a3bafe9d8, "[ tls] QuicTlsHkdfExtract failed.");
            Status = QUIC_STATUS_TLS_ERROR;
            goto Exit;
        }

        if (IsServer) {
            if (!QuicTlsDeriveClientInitialSecret(
                    Secret,
                    sizeof(Secret),
                    InitialSecret,
                    sizeof(InitialSecret))) {
                QuicTraceLogError(FN_tls_opensslac616e82c72d63a68386394f9b2bbc36, "[ tls] QuicTlsDeriveClientInitialSecret failed.");
                Status = QUIC_STATUS_TLS_ERROR;
                goto Exit;
            }
        } else {
            if (!QuicTlsDeriveServerInitialSecret(
                    Secret,
                    sizeof(Secret),
                    InitialSecret,
                    sizeof(InitialSecret))) {
                QuicTraceLogError(FN_tls_openssled0c168c586279d947f1f4100186ab44, "[ tls] QuicTlsDeriveServerInitialSecret failed.");
                Status = QUIC_STATUS_TLS_ERROR;
                goto Exit;
            }
        }

        Status =
            QuicTlsDerivePacketProtectionKey(
                Secret,
                sizeof(Secret),
                EVP_sha256(),
                TempReadKey);

        if (QUIC_FAILED(Status)) {
            QuicTraceLogError(FN_tls_openssl407b8b39a62cfcc2a157c3106df05ed8, "[ tls] QuicTlsDerivePacketProtectionKey failed. error: %ld", Status);
            goto Exit;
        }

        Status =
            QuicTlsDerivePacketProtectionIv(
                Secret,
                sizeof(Secret),
                EVP_sha256(),
                TempReadKey);

        if (QUIC_FAILED(Status)) {
            QuicTraceLogError(FN_tls_opensslc3a6918edf49b97af97ccfeb7b00e2d1, "[ tls] QuicTlsDerivePacketProtectionIv failed. error: %ld", Status);
            goto Exit;
        }

        Status =
            QuicTlsDeriveHeaderProtectionKey(
                Secret,
                sizeof(Secret),
                EVP_sha256(),
                TempReadKey);

        if (QUIC_FAILED(Status)) {
            QuicTraceLogError(FN_tls_openssle68142c566545a620ea6c0b9e6abb755, "[ tls] QuicTlsDeriveHeaderProtectionKey failed. error: %ld", Status);
            goto Exit;
        }
    }

    if (ReadKey != NULL) {
        *ReadKey = TempReadKey;
        TempReadKey = NULL;
    }

    if (WriteKey != NULL) {
        *WriteKey = TempWriteKey;
        TempWriteKey = NULL;
    }

Exit:

    QuicPacketKeyFree(TempReadKey);
    QuicPacketKeyFree(TempWriteKey);

    return Status;
}

void
QuicPacketKeyFree(
    _In_opt_ QUIC_PACKET_KEY* Key
    )
{
    if (Key != NULL) {
        QuicKeyFree(Key->PacketKey);
        QuicHpKeyFree(Key->HeaderKey);
        if (Key->Type >= QUIC_PACKET_KEY_1_RTT) {
            QuicSecureZeroMemory(Key->TrafficSecret, sizeof(QUIC_SECRET));
        }
        QUIC_FREE(Key);
    }
}

QUIC_STATUS
QuicPacketKeyUpdate(
    _In_ QUIC_PACKET_KEY* OldKey,
    _Out_ QUIC_PACKET_KEY** NewKey
    )
{
    QUIC_STATUS Status = QUIC_STATUS_SUCCESS;
    QUIC_PACKET_KEY *TempKey = NULL;
    size_t SecretLen = 0;

    QUIC_FRE_ASSERT(OldKey->Type == QUIC_PACKET_KEY_1_RTT);

    Status = QuicAllocatePacketKey(QUIC_PACKET_KEY_1_RTT, FALSE, &TempKey);
    if (QUIC_FAILED(Status)) {
        QuicTraceLogError(FN_tls_openssla92fbc833693a10a2927de29700f1ffa, "[ tls] Key alloc failure");
        goto Exit;
    }

    TempKey->Type = OldKey->Type;
    TempKey->PacketKey->Aead = OldKey->PacketKey->Aead;

    TempKey->TrafficSecret[0].Aead = OldKey->TrafficSecret[0].Aead;
    TempKey->TrafficSecret[0].Hash = OldKey->TrafficSecret[0].Hash;

    SecretLen = QuicHashLength(OldKey->TrafficSecret[0].Hash);

    Status =
        QuicTlsUpdateTrafficSecret(
            TempKey->TrafficSecret[0].Secret,
            OldKey->TrafficSecret[0].Secret,
            SecretLen,
            QuicTlsKeyGetMd(OldKey->TrafficSecret[0].Hash));
    if (QUIC_FAILED(Status)) {
        QuicTraceLogError(FN_tls_openssld2a443d4156357979e7192a50c95eee0, "[ tls] QuicTlsUpdateTrafficSecret failed. error: %ld", Status);
        goto Exit;
    }

    Status =
        QuicTlsDerivePacketProtectionKey(
            TempKey->TrafficSecret[0].Secret,
            SecretLen,
            QuicTlsKeyGetMd(OldKey->TrafficSecret[0].Hash),
            TempKey);
    if (QUIC_FAILED(Status)) {
        QuicTraceLogError(FN_tls_openssl407b8b39a62cfcc2a157c3106df05ed8, "[ tls] QuicTlsDerivePacketProtectionKey failed. error: %ld", Status);
        goto Exit;
    }

    Status =
        QuicTlsDerivePacketProtectionIv(
            TempKey->TrafficSecret[0].Secret,
            SecretLen,
            QuicTlsKeyGetMd(OldKey->TrafficSecret[0].Hash),
            TempKey);
    if (QUIC_FAILED(Status)) {
        QuicTraceLogError(FN_tls_opensslc3a6918edf49b97af97ccfeb7b00e2d1, "[ tls] QuicTlsDerivePacketProtectionIv failed. error: %ld", Status);
        goto Exit;
    }

    *NewKey = TempKey;
    TempKey = NULL;

Exit:

    QuicPacketKeyFree(TempKey);

    return Status;
}

QUIC_STATUS
QuicKeyCreate(
    _In_ QUIC_AEAD_TYPE AeadType,
    _When_(AeadType == QUIC_AEAD_AES_128_GCM, _In_reads_(16))
    _When_(AeadType == QUIC_AEAD_AES_256_GCM, _In_reads_(32))
    _When_(AeadType == QUIC_AEAD_CHACHA20_POLY1305, _In_reads_(32))
        const uint8_t* const RawKey,
    _Out_ QUIC_KEY** NewKey
    )
{
    QUIC_STATUS Status = QUIC_STATUS_SUCCESS;
    QUIC_KEY* Key = QuicAlloc(sizeof(QUIC_KEY));

    if (Key == NULL) {
        QuicTraceLogError(FN_tls_openssl10d8849c1f86bc4a21346046914374ff, "[ tls] Failed to allocate key.");
        Status = QUIC_STATUS_OUT_OF_MEMORY;
        goto Exit;
    }

    switch (AeadType) {
    case QUIC_AEAD_AES_128_GCM:
        Key->Aead = EVP_aes_128_gcm();
        break;
    case QUIC_AEAD_AES_256_GCM:
        Key->Aead = EVP_aes_256_gcm();
        break;
    case QUIC_AEAD_CHACHA20_POLY1305:
        Key->Aead = EVP_chacha20_poly1305();
        break;
    default:
        Status = QUIC_STATUS_NOT_SUPPORTED;
        goto Exit;
    }

    Key->BufferLen = EVP_CIPHER_key_length(Key->Aead);

    memcpy(Key->Buffer, RawKey, Key->BufferLen);

    *NewKey = Key;
    Key = NULL;

Exit:

    QuicKeyFree(Key);

    return Status;
}

void
QuicKeyFree(
    _In_opt_ QUIC_KEY* Key
    )
{
    if (Key != NULL) {
        QuicFree(Key);
        Key = NULL;
    }
}

QUIC_STATUS
QuicEncrypt(
    _In_ QUIC_KEY* Key,
    _In_reads_bytes_(QUIC_IV_LENGTH) const uint8_t* const Iv,
    _In_ uint16_t AuthDataLength,
    _In_reads_bytes_opt_(AuthDataLength) const uint8_t* const AuthData,
    _In_ uint16_t BufferLength,
    _When_(BufferLength > QUIC_ENCRYPTION_OVERHEAD, _Inout_updates_bytes_(BufferLength))
    _When_(BufferLength <= QUIC_ENCRYPTION_OVERHEAD, _Out_writes_bytes_(BufferLength))
        uint8_t* Buffer
    )
{
    QUIC_DBG_ASSERT(QUIC_ENCRYPTION_OVERHEAD <= BufferLength);
    int Ret =
        QuicTlsEncrypt(
            Buffer,
            BufferLength,
            Buffer,
            BufferLength - QUIC_ENCRYPTION_OVERHEAD,
            Key->Buffer,
            Key->BufferLen,
            Iv,
            QUIC_IV_LENGTH,
            AuthData,
            AuthDataLength,
            Key->Aead);
    return (Ret < 0) ? QUIC_STATUS_TLS_ERROR : QUIC_STATUS_SUCCESS;
}

QUIC_STATUS
QuicDecrypt(
    _In_ QUIC_KEY* Key,
    _In_reads_bytes_(QUIC_IV_LENGTH) const uint8_t* const Iv,
    _In_ uint16_t AuthDataLength,
    _In_reads_bytes_opt_(AuthDataLength) const uint8_t* const AuthData,
    _In_ uint16_t BufferLength,
    _Inout_updates_bytes_(BufferLength) uint8_t* Buffer
    )
{
    QUIC_DBG_ASSERT(QUIC_ENCRYPTION_OVERHEAD <= BufferLength);
    int Ret =
        QuicTlsDecrypt(
            Buffer,
            BufferLength,
            Buffer,
            BufferLength,
            Key->Buffer,
            Key->BufferLen,
            Iv,
            QUIC_IV_LENGTH,
            AuthData,
            AuthDataLength,
            Key->Aead);
    return (Ret < 0) ? QUIC_STATUS_TLS_ERROR : QUIC_STATUS_SUCCESS;
}

QUIC_STATUS
QuicHpKeyCreate(
    _In_ QUIC_AEAD_TYPE AeadType,
    _When_(AeadType == QUIC_AEAD_AES_128_GCM, _In_reads_(16))
    _When_(AeadType == QUIC_AEAD_AES_256_GCM, _In_reads_(32))
    _When_(AeadType == QUIC_AEAD_CHACHA20_POLY1305, _In_reads_(32))
        const uint8_t* const RawKey,
    _Out_ QUIC_HP_KEY** NewKey
    )
{
    QUIC_STATUS Status = QUIC_STATUS_SUCCESS;
    QUIC_HP_KEY* Key = QUIC_ALLOC_NONPAGED(sizeof(QUIC_KEY));

    if (Key == NULL) {
        QuicTraceLogError(FN_tls_openssl10d8849c1f86bc4a21346046914374ff, "[ tls] Failed to allocate key.");
        Status = QUIC_STATUS_OUT_OF_MEMORY;
        goto Exit;
    }

    switch (AeadType) {
    case QUIC_AEAD_AES_128_GCM:
        Key->Aead = EVP_aes_128_ctr();
        break;
    case QUIC_AEAD_AES_256_GCM:
        Key->Aead = EVP_aes_256_ctr();
        break;
    case QUIC_AEAD_CHACHA20_POLY1305:
        Key->Aead = EVP_chacha20_poly1305();
        break;
    default:
        Status = QUIC_STATUS_NOT_SUPPORTED;
        goto Exit;
    }

    Key->BufferLen = EVP_CIPHER_key_length(Key->Aead);
    QuicCopyMemory(Key->Buffer, RawKey, Key->BufferLen);

    *NewKey = Key;
    Key = NULL;

Exit:

    QuicHpKeyFree(Key);

    return Status;
}

void
QuicHpKeyFree(
    _In_opt_ QUIC_HP_KEY* Key
    )
{
    if (Key != NULL) {
        QuicFree(Key);
        Key = NULL;
    }
}

QUIC_STATUS
QuicHpComputeMask(
    _In_ QUIC_HP_KEY* Key,
    _In_ uint8_t BatchSize,
    _In_reads_bytes_(QUIC_HP_SAMPLE_LENGTH * BatchSize) const uint8_t* const Cipher,
    _Out_writes_bytes_(QUIC_HP_SAMPLE_LENGTH * BatchSize) uint8_t* Mask
    )
{
    for (uint8_t i = 0; i < BatchSize; i++) {
        if (!QuicTlsHeaderMask(
                Mask + i * QUIC_HP_SAMPLE_LENGTH,
                Key->Buffer,
                Key->BufferLen,
                Cipher + i * QUIC_HP_SAMPLE_LENGTH,
                Key->Aead)) {
            return QUIC_STATUS_TLS_ERROR;
        }
    }

    return QUIC_STATUS_SUCCESS;
}

QUIC_STATUS
QuicHashCreate(
    _In_ QUIC_HASH_TYPE HashType,
    _In_reads_(SaltLength) const uint8_t* const Salt,
    _In_ uint32_t SaltLength,
    _Out_ QUIC_HASH** NewHash
    )
{
    QUIC_STATUS Status = QUIC_STATUS_SUCCESS;
    QUIC_HASH* Hash = QUIC_ALLOC_NONPAGED(sizeof(QUIC_HASH) + SaltLength);

    if (Hash == NULL) {
        QuicTraceLogError(FN_tls_opensslae9383cf5075be0251768414e35ec4a3, "[ tls] Failed to allocate hash.");
        Status = QUIC_STATUS_OUT_OF_MEMORY;
        goto Exit;
    }

    switch (HashType) {
    case QUIC_HASH_SHA256:
        Hash->Md = EVP_sha256();
        break;
    case QUIC_HASH_SHA384:
        Hash->Md = EVP_sha384();
        break;
    case QUIC_HASH_SHA512:
        Hash->Md = EVP_sha512();
        break;
    default:
        Status = QUIC_STATUS_NOT_SUPPORTED;
        goto Exit;
    }

    QUIC_FRE_ASSERT(SaltLength <= QUIC_VERSION_SALT_LENGTH);
    Hash->SaltLength = SaltLength;
    memcpy(Hash->Salt, Salt, SaltLength);

    *NewHash = Hash;
    Hash = NULL;

Exit:

    QuicHashFree(Hash);

    return Status;
}

void
QuicHashFree(
    _In_opt_ QUIC_HASH* Hash
    )
{
    if (Hash != NULL) {
        QuicFree(Hash);
        Hash = NULL;
    }
}

QUIC_STATUS
QuicHashCompute(
    _In_ QUIC_HASH* Hash,
    _In_reads_(InputLength) const uint8_t* const Input,
    _In_ uint32_t InputLength,
    _In_ uint32_t OutputLength,
    _Out_writes_all_(OutputLength) uint8_t* const Output
    )
{
    QUIC_STATUS Status = QUIC_STATUS_SUCCESS;
    EVP_MD_CTX* HashContext = NULL;
    EVP_PKEY* HmacKey = NULL;

    HashContext = EVP_MD_CTX_create();
    if (HashContext == NULL) {
        Status = QUIC_STATUS_OUT_OF_MEMORY;
        goto Error;
    }

    HmacKey = EVP_PKEY_new_mac_key(EVP_PKEY_HMAC, NULL, Hash->Salt, Hash->SaltLength);
    if (HmacKey == NULL) {
        Status = QUIC_STATUS_OUT_OF_MEMORY;
        goto Error;
    }

    if (!EVP_DigestSignInit(HashContext, NULL, Hash->Md, NULL, HmacKey)) {
        Status = QUIC_STATUS_INTERNAL_ERROR;
        goto Error;
    }

    if (!EVP_DigestSignUpdate(HashContext, Input, InputLength)) {
        Status = QUIC_STATUS_INTERNAL_ERROR;
        goto Error;
    }

    size_t ActualOutputSize = OutputLength;
    if (!EVP_DigestSignFinal(HashContext, Output, &ActualOutputSize)) {
        Status = QUIC_STATUS_INTERNAL_ERROR;
        goto Error;
    }

    QUIC_FRE_ASSERT(ActualOutputSize == OutputLength);

Error:
    if (HashContext != NULL) {
        EVP_MD_CTX_free(HashContext);
    }

    if (HmacKey != NULL) {
        EVP_PKEY_free(HmacKey);
    }

    return Status;
}

static
void
QuicTlsKeySetAead(
    _In_ QUIC_AEAD_TYPE AeadType,
    _Out_ QUIC_PACKET_KEY* Key
    )
{
    switch (AeadType) {
    case QUIC_AEAD_AES_128_GCM:
        Key->PacketKey->Aead = EVP_aes_128_gcm();
        if (Key->HeaderKey != NULL) {
            Key->HeaderKey->Aead = EVP_aes_128_ctr();
        }
        break;
    case QUIC_AEAD_AES_256_GCM:
        Key->PacketKey->Aead = EVP_aes_256_gcm();
        if (Key->HeaderKey != NULL) {
            Key->HeaderKey->Aead = EVP_aes_256_ctr();
        }
        break;
    case QUIC_AEAD_CHACHA20_POLY1305:
        Key->PacketKey->Aead = EVP_chacha20_poly1305();
        if (Key->HeaderKey != NULL) {
            Key->HeaderKey->Aead = EVP_chacha20();
        }
        break;
    default:
        QUIC_FRE_ASSERT(FALSE);
    }
}

static
const
EVP_MD *
QuicTlsKeyGetMd(
    _In_ QUIC_HASH_TYPE HashType
    )
{
    switch (HashType) {
    case QUIC_HASH_SHA256:
        return EVP_sha256();
    case QUIC_HASH_SHA384:
        return EVP_sha384();
    default:
        QUIC_FRE_ASSERT(FALSE);
        return NULL;
    }
}

static
void
QuicTlsNegotiatedCiphers(
    _In_ QUIC_TLS* TlsContext,
    _Out_ QUIC_AEAD_TYPE *AeadType,
    _Out_ QUIC_HASH_TYPE *HashType
    )
{
    switch (SSL_CIPHER_get_id(SSL_get_current_cipher(TlsContext->Ssl))) {
    case 0x03001301u: // TLS_AES_128_GCM_SHA256
        *AeadType = QUIC_AEAD_AES_128_GCM;
        *HashType = QUIC_HASH_SHA256;
        break;
    case 0x03001302u: // TLS_AES_256_GCM_SHA384
        *AeadType = QUIC_AEAD_AES_256_GCM;
        *HashType = QUIC_HASH_SHA384;
        break;
    case 0x03001303u: // TLS_CHACHA20_POLY1305_SHA256
        *AeadType = QUIC_AEAD_CHACHA20_POLY1305;
        *HashType = QUIC_HASH_SHA256;
        break;
    default:
        QUIC_FRE_ASSERT(FALSE);
    }
}

static
QUIC_STATUS
QuicTlsKeyCreate(
    _Inout_ QUIC_TLS* TlsContext,
    _In_reads_bytes_(SecretLen) const uint8_t *Secret,
    _In_ size_t SecretLen,
    _In_ QUIC_PACKET_KEY_TYPE KeyType,
    _Out_ QUIC_PACKET_KEY** Key
    )
{
    QUIC_STATUS Status = QUIC_STATUS_SUCCESS;
    QUIC_PACKET_KEY *TempKey = NULL;
    QUIC_SECRET *TrafficSecret = NULL;
    QUIC_HASH_TYPE HashType = QUIC_HASH_SHA256;
    QUIC_AEAD_TYPE AeadType = QUIC_AEAD_AES_128_GCM;

    Status = QuicAllocatePacketKey(KeyType, TRUE, &TempKey);

    if (QUIC_FAILED(Status)) {
        QuicTraceLogError(FN_tls_openssl7874563f7c9843b9ce98264dc2023d10, "[ tls] key alloc failed.");
        goto Exit;
    }

    QuicTlsNegotiatedCiphers(TlsContext, &AeadType, &HashType);
    QuicTlsKeySetAead(AeadType, TempKey);

    Status =
        QuicTlsDerivePacketProtectionKey(
            Secret,
            SecretLen,
            QuicTlsKeyGetMd(HashType),
            TempKey);
    if (QUIC_FAILED(Status)) {
        QuicTraceLogError(FN_tls_opensslf8217e380d78561227f74be97664c50b, "[ tls] QuicTlsDerivePacketProtectionKey failed. Status: %ld", Status);
        goto Exit;
    }

    Status =
        QuicTlsDeriveHeaderProtectionKey(
            Secret,
            SecretLen,
            QuicTlsKeyGetMd(HashType),
            TempKey);
    if (QUIC_FAILED(Status)) {
        QuicTraceLogError(FN_tls_opensslbbf1ec890b79dd718012ae7e1f14887e, "[ tls] QuicTlsDeriveHeaderProtectionKey failed. Status: %ld", Status);
        goto Exit;
    }

    Status =
        QuicTlsDerivePacketProtectionIv(
            Secret,
            SecretLen,
            QuicTlsKeyGetMd(HashType),
            TempKey);
    if (QUIC_FAILED(Status)) {
        QuicTraceLogError(FN_tls_openssl0fb819c8756d457c580995d79e34850b, "[ tls] QuicTlsDerivePacketProtectionIv failed. Status: %ld", Status);
        goto Exit;
    }

    if (KeyType == QUIC_PACKET_KEY_1_RTT) {
        TrafficSecret = &TempKey->TrafficSecret[0];
        QuicCopyMemory(TrafficSecret->Secret, Secret, SecretLen);
        TrafficSecret->Aead = AeadType;
        TrafficSecret->Hash = HashType;
    }

    *Key = TempKey;
    TempKey = NULL;

Exit:

    QuicPacketKeyFree(TempKey);

    return Status;
}

static
BOOLEAN
QuicTlsHdkfExpand(
    _Out_writes_bytes_(OutputBufferLen) uint8_t *OutputBuffer,
    _In_ size_t OutputBufferLen,
    _In_reads_bytes_(SecretLen) const uint8_t *Secret,
    _In_ size_t SecretLen,
    _In_reads_bytes_(InfoLen) const uint8_t *Info,
    _In_ size_t InfoLen,
    _In_ const EVP_MD *Md
    )
{
    BOOLEAN Ret = TRUE;
    EVP_PKEY_CTX *KeyCtx = EVP_PKEY_CTX_new_id(EVP_PKEY_HKDF, NULL);

    if (KeyCtx == NULL) {
        QuicTraceLogError(FN_tls_opensslf8d26281b4748cf9c80f1b1f0f12cf63, "[ tls] Key ctx alloc failed");
        Ret = FALSE;
        goto Exit;
    }

    if (EVP_PKEY_derive_init(KeyCtx) != 1) {
        QuicTraceLogError(FN_tls_openssl7bf9b6c6272f01289229dd058d891852, "[ tls] EVP_PKEY_derive_init failed");
        Ret = FALSE;
        goto Exit;
    }

    if (EVP_PKEY_CTX_hkdf_mode(KeyCtx, EVP_PKEY_HKDEF_MODE_EXPAND_ONLY) != 1) {
        QuicTraceLogError(FN_tls_opensslfe1483abe0f571420a155312a3621f48, "[ tls] EVP_PKEY_CTX_hkdf_mode failed");
        Ret = FALSE;
        goto Exit;
    }

    if (EVP_PKEY_CTX_set_hkdf_md(KeyCtx, Md) != 1) {
        QuicTraceLogError(FN_tls_openssl1ba4fc8be660f737b9413e1ef4e655c7, "[ tls] EVP_PKEY_CTX_set_hkdf_md failed");
        Ret = FALSE;
        goto Exit;
    }

    if (EVP_PKEY_CTX_set1_hkdf_salt(KeyCtx, "", 0) != 1) {
        QuicTraceLogError(FN_tls_openssl913c33b43821605a2d3e10e147307ebd, "[ tls] EVP_PKEY_CTX_set1_hkdf_salt failed");
        Ret = FALSE;
        goto Exit;
    }

    if (EVP_PKEY_CTX_set1_hkdf_key(KeyCtx, Secret, SecretLen) != 1) {
        QuicTraceLogError(FN_tls_openssl9ff6911654865f06436f04ea11d91052, "[ tls] EVP_PKEY_CTX_set1_hkdf_key failed");
        Ret = FALSE;
        goto Exit;
    }

    if (EVP_PKEY_CTX_add1_hkdf_info(KeyCtx, Info, InfoLen) != 1) {
        QuicTraceLogError(FN_tls_openssl9407bc4aaa14a96bd67c7edfd2bbd086, "[ tls] EVP_PKEY_CTX_add1_hkdf_info failed");
        Ret = FALSE;
        goto Exit;
    }

    if (EVP_PKEY_derive(KeyCtx, OutputBuffer, &OutputBufferLen) != 1) {
        QuicTraceLogError(FN_tls_openssl30e7f7a34ba977b760bc099d1342b379, "[ tls] EVP_PKEY_derive failed");
        Ret = FALSE;
        goto Exit;
    }

Exit:

    if (KeyCtx != NULL) {
        EVP_PKEY_CTX_free(KeyCtx);
        KeyCtx = NULL;
    }

    return Ret;
}

static
BOOLEAN
QuicTlsHkdfExpandLabel(
    _Out_writes_bytes_(OutputBufferLen) uint8_t *OutputBuffer,
    _In_ size_t OutputBufferLen,
    _In_reads_bytes_(SecretLen) const uint8_t *Secret,
    _In_ size_t SecretLen,
    _In_z_ const char* const Label,
    _In_ const EVP_MD *Md
    )
{
    uint8_t Info[128] = {0};
    size_t InfoLen = sizeof(Info);

    QuicTlsHkdfFormatLabel(Label, OutputBufferLen, Info, (uint32_t *)&InfoLen);

    return
        QuicTlsHdkfExpand(
            OutputBuffer,
            OutputBufferLen,
            Secret,
            SecretLen,
            Info,
            InfoLen,
            Md);
}

static
void
QuicTlsHkdfFormatLabel(
    _In_z_ const char* const Label,
    _In_ uint16_t KeyLen,
    _Out_writes_all_(4 + QUIC_HKDF_PREFIX_LEN + strlen(Label)) uint8_t* const Data,
    _Inout_ uint32_t* const DataLength
    )
{
    size_t LabelLen = strlen(Label);

    QUIC_DBG_ASSERT((size_t)*DataLength >= (LabelLen + 10));

    Data[0] = KeyLen / 256;
    Data[1] = KeyLen % 256;
    Data[2] = (uint8_t)(QUIC_HKDF_PREFIX_LEN + LabelLen);
    memcpy(Data + 3, QUIC_HKDF_PREFIX, QUIC_HKDF_PREFIX_LEN);
    memcpy(Data + 3 + QUIC_HKDF_PREFIX_LEN, Label, LabelLen);
    Data[3+QUIC_HKDF_PREFIX_LEN+LabelLen] = 0;
    *DataLength = 3 + QUIC_HKDF_PREFIX_LEN + (uint32_t)LabelLen + 1;
}

static
QUIC_STATUS
QuicAllocatePacketKey(
    _In_ QUIC_PACKET_KEY_TYPE KeyType,
    _In_ BOOLEAN AllocHpKey,
    _Outptr_ QUIC_PACKET_KEY** Key
    )
{
    const size_t PacketKeyLength =
        sizeof(QUIC_PACKET_KEY) +
        (KeyType == QUIC_PACKET_KEY_1_RTT ? sizeof(QUIC_SECRET) : 0);

    QUIC_PACKET_KEY * TempKey = QuicAlloc(PacketKeyLength);
    if (TempKey == NULL) {
        QuicTraceLogError(FN_tls_openssl95a7788b761c3c27d9e97a66739fd771, "[ tls] TempKey alloc failed.");
        goto Error;
    }

    QuicZeroMemory(TempKey, PacketKeyLength);
    TempKey->Type = KeyType;

    if (AllocHpKey) {
        TempKey->HeaderKey = QuicAlloc(sizeof(QUIC_HP_KEY));
        if (TempKey->HeaderKey == NULL) {
            QuicTraceLogError(FN_tls_openssl0aef2e0b2d51b74e2f22fe98c5a283a9, "[ tls] HeaderKey alloc failed.");
            goto Error;
        }
    }

    TempKey->PacketKey = QuicAlloc(sizeof(QUIC_KEY));
    if (TempKey->PacketKey == NULL) {
        QuicTraceLogError(FN_tls_opensslcf5233c6c82f90d01fe6fd349f817eaa, "[ tls] PacketKey alloc failed.");
        goto Error;
    }

    *Key = TempKey;
    
    return QUIC_STATUS_SUCCESS;

Error:

    QuicPacketKeyFree(TempKey);

    return QUIC_STATUS_OUT_OF_MEMORY;
}

static
QUIC_STATUS
QuicTlsDerivePacketProtectionKey(
    _In_reads_bytes_(SecretLen) const uint8_t *Secret,
    _In_ size_t SecretLen,
    _In_ const EVP_MD *Md,
    _Out_ QUIC_PACKET_KEY *QuicKey
    )
{
    BOOLEAN Ret = 0;
    int KeyLen = EVP_CIPHER_key_length(QuicKey->PacketKey->Aead);

    QUIC_FRE_ASSERT(KeyLen <= 64);

    QuicKey->PacketKey->BufferLen = KeyLen;

    Ret =
        QuicTlsHkdfExpandLabel(
            QuicKey->PacketKey->Buffer,
            KeyLen,
            Secret,
            SecretLen,
            "quic key",
            Md);

    if (!Ret) {
        QuicTraceLogError(FN_tls_openssl7b0b5c3fcfbc6baa74f8dadc7761e9db, "[ tls] QuicTlsHkdfExpandLabel failed, error: %d", Ret);
        return QUIC_STATUS_TLS_ERROR;
    }

    return QUIC_STATUS_SUCCESS;
}

static
QUIC_STATUS
QuicTlsDerivePacketProtectionIv(
    _In_reads_bytes_(SecretLen) const uint8_t *Secret,
    _In_ size_t SecretLen,
    _In_ const EVP_MD *Md,
    _Out_ QUIC_PACKET_KEY *QuicKey
    )
{
    BOOLEAN Ret = 0;
    int IvLen = max(8, EVP_CIPHER_iv_length(QuicKey->PacketKey->Aead));

    QUIC_FRE_ASSERT(IvLen <= QUIC_IV_LENGTH);

    Ret =
        QuicTlsHkdfExpandLabel(
            QuicKey->Iv,
            IvLen,
            Secret,
            SecretLen,
            "quic iv",
            Md);

    if (!Ret) {
        QuicTraceLogError(FN_tls_openssl7b0b5c3fcfbc6baa74f8dadc7761e9db, "[ tls] QuicTlsHkdfExpandLabel failed, error: %d", Ret);
        return QUIC_STATUS_TLS_ERROR;
    }

    return QUIC_STATUS_SUCCESS;
}

static
QUIC_STATUS
QuicTlsDeriveHeaderProtectionKey(
    _In_reads_bytes_(SecretLen) const uint8_t *Secret,
    _In_ size_t SecretLen,
    _In_ const EVP_MD *Md,
    _Out_ QUIC_PACKET_KEY *QuicKey
    )
{
    BOOLEAN Ret = 0;
    int KeyLen = EVP_CIPHER_key_length(QuicKey->HeaderKey->Aead);

    QUIC_FRE_ASSERT(KeyLen <= 64);
    QuicKey->HeaderKey->BufferLen = KeyLen;

    Ret =
        QuicTlsHkdfExpandLabel(
            QuicKey->HeaderKey->Buffer,
            KeyLen,
            Secret,
            SecretLen,
            "quic hp",
            Md);

    if (!Ret) {
        QuicTraceLogError(FN_tls_openssl7b0b5c3fcfbc6baa74f8dadc7761e9db, "[ tls] QuicTlsHkdfExpandLabel failed, error: %d", Ret);
        return QUIC_STATUS_TLS_ERROR;
    }

    return QUIC_STATUS_SUCCESS;
}

_IRQL_requires_max_(PASSIVE_LEVEL)
QUIC_STATUS
QuicPacketKeyDerive(
    _In_ QUIC_PACKET_KEY_TYPE KeyType,
    _In_ const QUIC_SECRET* const Secret,
    _In_z_ const char* const SecretName,
    _In_ BOOLEAN CreateHpKey,
    _Out_ QUIC_PACKET_KEY **NewKey
    )
{
    UNREFERENCED_PARAMETER(SecretName);
    const uint16_t SecretLength = QuicHashLength(Secret->Hash);

    QUIC_DBG_ASSERT(SecretLength >= QuicKeyLength(Secret->Aead));
    QUIC_DBG_ASSERT(SecretLength >= QUIC_IV_LENGTH);
    QUIC_DBG_ASSERT(SecretLength <= QUIC_HASH_MAX_SIZE);

    QUIC_PACKET_KEY *Key = NULL;
    QUIC_STATUS Status = QuicAllocatePacketKey(KeyType, CreateHpKey, &Key);
    if (QUIC_FAILED(Status)) {
        goto Error;
    }

    QuicTlsKeySetAead(Secret->Aead, Key);

     Status =
        QuicTlsDerivePacketProtectionIv(
            Secret->Secret,
            SecretLength,
            QuicTlsKeyGetMd(Secret->Hash),
            Key);
    if (QUIC_FAILED(Status)) {
        goto Error;
    }

    Status =
        QuicTlsDerivePacketProtectionKey(
            Secret->Secret,
            SecretLength,
            QuicTlsKeyGetMd(Secret->Hash),
            Key);
    if (QUIC_FAILED(Status)) {
        goto Error;
    }

    if (CreateHpKey) {
        Status =
            QuicTlsDeriveHeaderProtectionKey(
                Secret->Secret,
                SecretLength,
                QuicTlsKeyGetMd(Secret->Hash),
                Key);
        if (QUIC_FAILED(Status)) {
            goto Error;
        }
    }

    if (KeyType == QUIC_PACKET_KEY_1_RTT) {
        QuicCopyMemory(Key->TrafficSecret, Secret, sizeof(QUIC_SECRET));
    }

    *NewKey = Key;
    Key = NULL;

Error:

    QuicPacketKeyFree(Key);

    return Status;
}

static
QUIC_STATUS
QuicTlsUpdateTrafficSecret(
    _Out_writes_bytes_(SecretLen) const uint8_t *NewSecret,
    _In_reads_bytes_(SecretLen) const uint8_t *OldSecret,
    _In_ size_t SecretLen,
    _In_ const EVP_MD *Md
    )
{
    BOOLEAN Ret = 0;

    Ret =
        QuicTlsHkdfExpandLabel(
            (uint8_t *)NewSecret,
            SecretLen,
            (uint8_t *)OldSecret,
            SecretLen,
            "quic ku",
            Md);

    if (!Ret) {
        QuicTraceLogError(FN_tls_openssl7b0b5c3fcfbc6baa74f8dadc7761e9db, "[ tls] QuicTlsHkdfExpandLabel failed, error: %d", Ret);
        return QUIC_STATUS_TLS_ERROR;
    }

    return QUIC_STATUS_SUCCESS;
}

static
BOOLEAN
QuicTlsDeriveClientInitialSecret(
    _Out_writes_bytes_(OutputBufferLen) uint8_t *OutputBuffer,
    _In_ size_t OutputBufferLen,
    _In_reads_bytes_(SecretLen) const uint8_t *Secret,
    _In_ size_t SecretLen
    )
{
    return
        QuicTlsHkdfExpandLabel(
            OutputBuffer,
            OutputBufferLen,
            Secret,
            SecretLen,
            "client in",
            EVP_sha256());
}

static
BOOLEAN
QuicTlsDeriveServerInitialSecret(
    _Out_writes_bytes_(OutputBufferLen) uint8_t *OutputBuffer,
    _In_ size_t OutputBufferLen,
    _In_reads_bytes_(SecretLen) const uint8_t *Secret,
    _In_ size_t SecretLen
    )
{
    return
        QuicTlsHkdfExpandLabel(
            OutputBuffer,
            OutputBufferLen,
            Secret,
            SecretLen,
            "server in",
            EVP_sha256());
}

static
BOOLEAN
QuicTlsHkdfExtract(
    _Out_writes_bytes_(OutputBufferLen) uint8_t *OutputBuffer,
    _In_ size_t OutputBufferLen,
    _In_reads_bytes_(SecretLen) const uint8_t *Secret,
    _In_ size_t SecretLen,
    _In_reads_(SaltLen) const uint8_t *Salt,
    _In_ size_t SaltLen,
    _In_ const EVP_MD *Md
    )
{
    int Ret = TRUE;
    EVP_PKEY_CTX *KeyCtx = EVP_PKEY_CTX_new_id(EVP_PKEY_HKDF, NULL);

    if (KeyCtx == NULL) {
        QuicTraceLogError(FN_tls_openssl3d80e8b022a8c735a0e66b31f9dc5469, "[ tls] EVP_PKEY_CTX_new_id failed.");
        return FALSE;
    }

    if (EVP_PKEY_derive_init(KeyCtx) != 1) {
        QuicTraceLogError(FN_tls_openssl98d0ddafc1912129a6afc515d7f67fb9, "[ tls] EVP_PKEY_derive_init failed.");
        Ret = FALSE;
        goto Exit;
    }

    if (EVP_PKEY_CTX_hkdf_mode(KeyCtx, EVP_PKEY_HKDEF_MODE_EXTRACT_ONLY) != 1) {
        QuicTraceLogError(FN_tls_openssl32cae3164162146e879b5b90377bea58, "[ tls] EVP_PKEY_CTX_hkdf_mode failed.");
        Ret = FALSE;
        goto Exit;
    }

    if (EVP_PKEY_CTX_set_hkdf_md(KeyCtx, Md) != 1) {
        QuicTraceLogError(FN_tls_openssl973b309bbf16c00822b9b8b5ca9f5a18, "[ tls] EVP_PKEY_CTX_set_hkdf_md failed.");
        Ret = FALSE;
        goto Exit;
    }

    if (EVP_PKEY_CTX_set1_hkdf_salt(KeyCtx, Salt, SaltLen) != 1) {
        QuicTraceLogError(FN_tls_openssl401d8c3e59e6f87031214d3cf8881bc4, "[ tls] EVP_PKEY_CTX_set1_hkdf_salt failed.");
        Ret = FALSE;
        goto Exit;
    }

    if (EVP_PKEY_CTX_set1_hkdf_key(KeyCtx, Secret, SecretLen) != 1) {
        QuicTraceLogError(FN_tls_openssl71f5bad7503b233c15c19ac5b24f2914, "[ tls] EVP_PKEY_CTX_set1_hkdf_key failed.");
        Ret = FALSE;
        goto Exit;
    }

    if (EVP_PKEY_derive(KeyCtx, OutputBuffer, &OutputBufferLen) != 1) {
        QuicTraceLogError(FN_tls_opensslc2ec6d2b9feb3eb0ae11472dd31a23f7, "[ tls] EVP_PKEY_derive failed.");
        Ret = FALSE;
        goto Exit;
    }

Exit:

    if (KeyCtx != NULL) {
        EVP_PKEY_CTX_free(KeyCtx);
        KeyCtx = NULL;
    }

    return Ret;
}

static
size_t
QuicTlsAeadTagLength(
    _In_ const EVP_CIPHER *Aead
    )
{
    if (Aead == EVP_aes_128_gcm() || Aead == EVP_aes_256_gcm()) {
        return EVP_GCM_TLS_TAG_LEN;
    }

    if (Aead == EVP_chacha20_poly1305()) {
        return EVP_CHACHAPOLY_TLS_TAG_LEN;
    }

    QUIC_FRE_ASSERT(FALSE);
    return 0;
}

static
int
QuicTlsEncrypt(
    _Out_writes_bytes_(OutputBufferLen) uint8_t *OutputBuffer,
    _In_ size_t OutputBufferLen,
    _In_reads_bytes_(PlainTextLen) const uint8_t *PlainText,
    _In_ size_t PlainTextLen,
    _In_reads_bytes_(KeyLen) const uint8_t *Key,
    _In_ size_t KeyLen,
    _In_reads_bytes_(NonceLen) const uint8_t *Nonce,
    _In_ size_t NonceLen,
    _In_reads_bytes_(AuthDataLen) const uint8_t *Authdata,
    _In_ size_t AuthDataLen,
    _In_ const EVP_CIPHER *Aead
    )
{
    UNREFERENCED_PARAMETER(KeyLen);
    int Ret = 0;
    size_t TagLen = QuicTlsAeadTagLength(Aead);
    EVP_CIPHER_CTX *CipherCtx = NULL;
    size_t OutLen = 0;
    int Len = 0;

    QUIC_FRE_ASSERT(TagLen == QUIC_ENCRYPTION_OVERHEAD);

    if (OutputBufferLen < PlainTextLen + TagLen) {
        QuicTraceLogError(FN_tls_opensslf6036de05c998cd55785bd97895a2645, "[ tls] Incorrect output buffer length :%ld.", OutputBufferLen);
        Ret = -1;
        goto Exit;
    }

    CipherCtx = EVP_CIPHER_CTX_new();
    if (CipherCtx == NULL) {
        QuicTraceLogError(FN_tls_openssl23fece4bb59289529c8e4aad3666ed88, "[ tls] CipherCtx alloc failed.");
        Ret = -1;
        goto Exit;
    }

    if (EVP_EncryptInit_ex(CipherCtx, Aead, NULL, NULL, NULL) != 1) {
        QuicTraceLogError(FN_tls_openssl699af94135cadafad29195176b0db0b8, "[ tls] EVP_EncryptInit_ex failed.");
        Ret = -1;
        goto Exit;
    }

    if (EVP_CIPHER_CTX_ctrl(CipherCtx, EVP_CTRL_AEAD_SET_IVLEN, NonceLen, NULL) != 1) {
        QuicTraceLogError(FN_tls_opensslbdd9c754746670203cca9a57e2cf7b14, "[ tls] EVP_CIPHER_CTX_ctrl failed.");
        Ret = -1;
        goto Exit;
    }

    if (EVP_EncryptInit_ex(CipherCtx, NULL, NULL, Key, Nonce) != 1) {
        QuicTraceLogError(FN_tls_openssl699af94135cadafad29195176b0db0b8, "[ tls] EVP_EncryptInit_ex failed.");
        Ret = -1;
        goto Exit;
    }

    if (Authdata != NULL) {
        if (EVP_EncryptUpdate(CipherCtx, NULL, &Len, Authdata, AuthDataLen) != 1) {
            QuicTraceLogError(FN_tls_openssla9c8b40427e3f9d9f0704710aad9dddc, "[ tls] EVP_EncryptUpdate failed.");
            Ret = -1;
            goto Exit;
        }
    }

    if (EVP_EncryptUpdate(CipherCtx, OutputBuffer, &Len, PlainText, PlainTextLen) != 1) {
        QuicTraceLogError(FN_tls_openssla9c8b40427e3f9d9f0704710aad9dddc, "[ tls] EVP_EncryptUpdate failed.");
        Ret = -1;
        goto Exit;
    }

    OutLen = Len;

    if (EVP_EncryptFinal_ex(CipherCtx, OutputBuffer + OutLen, &Len) != 1) {
        QuicTraceLogError(FN_tls_openssl2492800570e132269936939cb02cd22c, "[ tls] EVP_EncryptFinal_ex failed.");
        Ret = -1;
        goto Exit;
    }

    OutLen += Len;

    QUIC_FRE_ASSERT(OutLen + TagLen <= OutputBufferLen);

    if (EVP_CIPHER_CTX_ctrl(CipherCtx, EVP_CTRL_AEAD_GET_TAG, TagLen, OutputBuffer + OutLen) != 1) {
        Ret = -1;
        goto Exit;
    }

    OutLen += TagLen;
    Ret = OutLen;

Exit:

    if (CipherCtx != NULL) {
        EVP_CIPHER_CTX_free(CipherCtx);
        CipherCtx = NULL;
    }

    return Ret;
}

static
int
QuicTlsDecrypt(
    _Out_writes_bytes_(OutputBufferLen) uint8_t *OutputBuffer,
    _In_ size_t OutputBufferLen,
    _In_reads_bytes_(CipherTextLen) const uint8_t *CipherText,
    _In_ size_t CipherTextLen,
    _In_reads_bytes_(KeyLen) const uint8_t *Key,
    _In_ size_t KeyLen,
    _In_reads_bytes_(NonceLen) const uint8_t *Nonce,
    _In_ size_t NonceLen,
    _In_reads_bytes_(AuthDataLen) const uint8_t *AuthData,
    _In_ size_t AuthDataLen,
    _In_ const EVP_CIPHER *Aead
    )
{
    UNREFERENCED_PARAMETER(KeyLen);
    size_t TagLen = QuicTlsAeadTagLength(Aead);
    int Ret = -1;
    EVP_CIPHER_CTX *CipherCtx = NULL;

    QUIC_FRE_ASSERT(TagLen == QUIC_ENCRYPTION_OVERHEAD);

    if (TagLen > CipherTextLen || OutputBufferLen + TagLen < CipherTextLen) {
        QuicTraceLogError(FN_tls_openssl7a9de0c83c14f153a25d111ae8c19faf, "[ tls] Incorrect buffer length.");
        goto Exit;
    }

    CipherTextLen -= TagLen;
    uint8_t *Tag = (uint8_t *)CipherText + CipherTextLen;

    CipherCtx = EVP_CIPHER_CTX_new();
    if (CipherCtx == NULL) {
        QuicTraceLogError(FN_tls_opensslb680de1a0e6c1ad06336904550a2449f, "[ tls] EVP_CIPHER_CTX_new failed.");
        goto Exit;
    }

    if (EVP_DecryptInit_ex(CipherCtx, Aead, NULL, NULL, NULL) != 1) {
        QuicTraceLogError(FN_tls_openssl4f0946242ac783c45434010951c96cdd, "[ tls] EVP_DecryptInit_ex failed, 0x%x.", ERR_get_error());
        goto Exit;
    }

    if (EVP_CIPHER_CTX_ctrl(CipherCtx, EVP_CTRL_AEAD_SET_IVLEN, NonceLen, NULL) != 1) {
        QuicTraceLogError(FN_tls_openssl50436385dca206cf3e9009971260f08c, "[ tls] EVP_CIPHER_CTX_ctrl failed, 0x%x.", ERR_get_error());
        goto Exit;
    }

    if (EVP_DecryptInit_ex(CipherCtx, NULL, NULL, Key, Nonce) != 1) {
        QuicTraceLogError(FN_tls_openssl4f0946242ac783c45434010951c96cdd, "[ tls] EVP_DecryptInit_ex failed, 0x%x.", ERR_get_error());
        goto Exit;
    }

    size_t OutLen;
    int Len;

    if (AuthData != NULL) {
        if (EVP_DecryptUpdate(CipherCtx, NULL, &Len, AuthData, AuthDataLen) != 1) {
            QuicTraceLogError(FN_tls_opensslf706af273dacd8600b6d300c5887c637, "[ tls] EVP_DecryptUpdate (AD) failed, 0x%x.", ERR_get_error());
            goto Exit;
        }
    }

    if (EVP_DecryptUpdate(CipherCtx, OutputBuffer, &Len, CipherText, CipherTextLen) != 1) {
        QuicTraceLogError(FN_tls_openssl39eb35ac7eac5751e9484c6e3d97bb38, "[ tls] EVP_DecryptUpdate (Cipher) failed, 0x%x.", ERR_get_error());
        goto Exit;
    }

    OutLen = Len;

    if (EVP_CIPHER_CTX_ctrl(CipherCtx, EVP_CTRL_AEAD_SET_TAG, TagLen, Tag) != 1) {
        QuicTraceLogError(FN_tls_openssl50436385dca206cf3e9009971260f08c, "[ tls] EVP_CIPHER_CTX_ctrl failed, 0x%x.", ERR_get_error());
        goto Exit;
    }

    if (EVP_DecryptFinal_ex(CipherCtx, OutputBuffer + OutLen, &Len) != 1) {
        QuicTraceLogError(FN_tls_openssld307701436e46fd1000a1ae8108915d2, "[ tls] EVP_DecryptFinal_ex failed, 0x%x.", ERR_get_error());
        goto Exit;
    }

    OutLen += Len;
    Ret = OutLen;

Exit:

    if (CipherCtx != NULL) {
        EVP_CIPHER_CTX_free(CipherCtx);
        CipherCtx = NULL;
    }

    return Ret;
}

static
BOOLEAN
QuicTlsHeaderMask(
    _Out_writes_bytes_(5) uint8_t *OutputBuffer,
    _In_reads_bytes_(keylen) const uint8_t *Key,
    _In_ size_t KeyLen,
    _In_reads_bytes_(16) const uint8_t *Cipher,
    _In_ const EVP_CIPHER *Aead
    )
{
    UNREFERENCED_PARAMETER(KeyLen);
    BOOLEAN Ret = FALSE;
    uint8_t Temp[16] = {0};
    int OutputLen = 0;
    int Len = 0;
    static const uint8_t PLAINTEXT[] = "\x00\x00\x00\x00\x00";

    EVP_CIPHER_CTX *CipherCtx = EVP_CIPHER_CTX_new();
    if (CipherCtx == NULL) {
        QuicTraceLogError(FN_tls_openssld5e18147a9aded463cabc2d95e068918, "[ tls] Cipherctx alloc failed.");
        goto Exit;
    }

    if (EVP_EncryptInit_ex(CipherCtx, Aead, NULL, Key, Cipher) != 1) {
        QuicTraceLogError(FN_tls_openssl699af94135cadafad29195176b0db0b8, "[ tls] EVP_EncryptInit_ex failed.");
        goto Exit;
    }

    if (EVP_EncryptUpdate(CipherCtx, Temp, &Len, PLAINTEXT, sizeof(PLAINTEXT) - 1) != 1) {
        QuicTraceLogError(FN_tls_openssla9c8b40427e3f9d9f0704710aad9dddc, "[ tls] EVP_EncryptUpdate failed.");
        goto Exit;
    }

    QUIC_FRE_ASSERT(Len == 5);
    OutputLen += Len;

    if (EVP_EncryptFinal_ex(CipherCtx, Temp + OutputLen, &Len) != 1) {
        QuicTraceLogError(FN_tls_openssl2492800570e132269936939cb02cd22c, "[ tls] EVP_EncryptFinal_ex failed.");
        goto Exit;
    }

    QUIC_FRE_ASSERT(Len == 0);
    QuicCopyMemory(OutputBuffer, Temp, OutputLen);
    Ret = TRUE;

Exit:

    if (CipherCtx != NULL) {
        EVP_CIPHER_CTX_free(CipherCtx);
        CipherCtx = NULL;
    }

    return Ret;
}<|MERGE_RESOLUTION|>--- conflicted
+++ resolved
@@ -453,7 +453,6 @@
     UNREFERENCED_PARAMETER(Arg);
 
     QUIC_TLS* TlsContext = SSL_get_app_data(Ssl);
-<<<<<<< HEAD
 
     //
     // QUIC already parsed and picked the ALPN to use and set it in the
@@ -465,20 +464,6 @@
     *Out = TlsContext->State->NegotiatedAlpn + 1;
 
     return SSL_TLSEXT_ERR_OK;
-    QuicTraceLogError(FN_tls_openssl7183f6a6a36fb7822e00a33f86ff68d9, "[ tls] Client did not present correct ALPN");
-=======
-
-    //
-    // QUIC already parsed and picked the ALPN to use and set it in the
-    // NegotiatedAlpn variable.
-    //
-
-    QUIC_DBG_ASSERT(TlsContext->State->NegotiatedAlpn != NULL);
-    *OutLen = TlsContext->State->NegotiatedAlpn[0];
-    *Out = TlsContext->State->NegotiatedAlpn + 1;
-
-    return SSL_TLSEXT_ERR_OK;
->>>>>>> 3a9cc14f
 }
 
 QUIC_STATIC_ASSERT((int)ssl_encryption_initial == (int)QUIC_PACKET_KEY_INITIAL, "Code assumes exact match!");
@@ -902,55 +887,32 @@
 
     Ret = SSL_CTX_set_min_proto_version(SecurityConfig->SSLCtx, TLS1_3_VERSION);
     if (Ret != 1) {
-<<<<<<< HEAD
         QuicTraceLogError(FN_tls_openssl_CTX_SET_MIN_PROTO_FAILED, "[ tls] SSL_CTX_set_min_proto_version failed, error: %ld", ERR_get_error());
-=======
-        QuicTraceLogError("[ tls] SSL_CTX_set_min_proto_version failed, error: %ld", ERR_get_error());
->>>>>>> 3a9cc14f
         Status = QUIC_STATUS_TLS_ERROR;
         goto Exit;
     }
 
     Ret = SSL_CTX_set_max_proto_version(SecurityConfig->SSLCtx, TLS1_3_VERSION);
     if (Ret != 1) {
-<<<<<<< HEAD
         QuicTraceLogError(FN_tls_openssl_CTX_SET_MAX_PROTO_FAILED, "[ tls] SSL_CTX_set_max_proto_version failed, error: %ld", ERR_get_error());
-=======
-        QuicTraceLogError("[ tls] SSL_CTX_set_max_proto_version failed, error: %ld", ERR_get_error());
->>>>>>> 3a9cc14f
         Status = QUIC_STATUS_TLS_ERROR;
         goto Exit;
     }
 
     Ret = SSL_CTX_set_default_verify_paths(SecurityConfig->SSLCtx);
-<<<<<<< HEAD
-=======
-    if (Ret != 1) {
-        QuicTraceLogError("[ tls] SSL_CTX_set_default_verify_paths failed, error: %ld", ERR_get_error());
-        Status = QUIC_STATUS_TLS_ERROR;
-        goto Exit;
-    }
-
-    Ret = SSL_CTX_set_ciphersuites(SecurityConfig->SSLCtx, QUIC_TLS_DEFAULT_SSL_CIPHERS);
->>>>>>> 3a9cc14f
     if (Ret != 1) {
         QuicTraceLogError(FN_tls_openssl_CTX_SET_DEFAULT_VERIFY_PATHS_FAILED, "[ tls] SSL_CTX_set_default_verify_paths failed, error: %ld", ERR_get_error());
         Status = QUIC_STATUS_TLS_ERROR;
         goto Exit;
     }
 
-<<<<<<< HEAD
     Ret = SSL_CTX_set_ciphersuites(SecurityConfig->SSLCtx, QUIC_TLS_DEFAULT_SSL_CIPHERS);
-=======
-    Ret = SSL_CTX_set1_groups_list(SecurityConfig->SSLCtx, QUIC_TLS_DEFAULT_SSL_CURVES);
->>>>>>> 3a9cc14f
     if (Ret != 1) {
         QuicTraceLogError(FN_tls_openssl77f607afc7718f0d73990aee8025a22d, "[ tls] SSL_CTX_set_ciphersuites failed, error: %ld", ERR_get_error());
         Status = QUIC_STATUS_TLS_ERROR;
         goto Exit;
     }
 
-<<<<<<< HEAD
     Ret = SSL_CTX_set1_groups_list(SecurityConfig->SSLCtx, QUIC_TLS_DEFAULT_SSL_CURVES);
     if (Ret != 1) {
         QuicTraceLogError(FN_tls_openssl5de667d2fdc3e76736e64269152e9606, "[ tls] SSL_CTX_set1_groups_list failed, error: %ld", ERR_get_error());
@@ -961,11 +923,6 @@
     Ret = SSL_CTX_set_quic_method(SecurityConfig->SSLCtx, &OpenSslQuicCallbacks);
     if (Ret != 1) {
         QuicTraceLogError(FN_tls_openssl_CTX_SET_QUIC_METHOD_FAILED, "[ tls] SSL_CTX_set_quic_method failed, error: %ld", ERR_get_error());
-=======
-    Ret = SSL_CTX_set_quic_method(SecurityConfig->SSLCtx, &OpenSslQuicCallbacks);
-    if (Ret != 1) {
-        QuicTraceLogError("[ tls] SSL_CTX_set_quic_method failed, error: %ld", ERR_get_error());
->>>>>>> 3a9cc14f
         Status = QUIC_STATUS_TLS_ERROR;
         goto Exit;
     }
@@ -1044,11 +1001,7 @@
 {
     *NewTlsSession = QuicAlloc(sizeof(QUIC_TLS_SESSION));
     if (*NewTlsSession == NULL) {
-<<<<<<< HEAD
         QuicTraceLogWarning(FN_tls_opensslbeb87fff4fd6aff47c418f16532cd6af, "[ tls] Failed to allocate QUIC_TLS_SESSION.");
-=======
-        QuicTraceLogWarning("[ tls] Failed to allocate QUIC_TLS_SESSION.");
->>>>>>> 3a9cc14f
         return QUIC_STATUS_OUT_OF_MEMORY;
     }
     return QUIC_STATUS_SUCCESS;
@@ -1339,21 +1292,13 @@
             uint32_t NegotiatedAlpnLength;
             SSL_get0_alpn_selected(TlsContext->Ssl, &NegotiatedAlpn, &NegotiatedAlpnLength);
             if (NegotiatedAlpnLength == 0) {
-<<<<<<< HEAD
                 QuicTraceLogError(FN_tls_openssl_FAILED_ALPN_NEGOTIATE, "[ tls][%p][%c] Failed to negotiate ALPN.",
-=======
-                QuicTraceLogError("[ tls][%p][%c] Failed to negotiate ALPN.",
->>>>>>> 3a9cc14f
                     TlsContext, GetTlsIdentifier(TlsContext));
                 TlsContext->ResultFlags |= QUIC_TLS_RESULT_ERROR;
                 goto Exit;
             }
             if (NegotiatedAlpnLength > UINT8_MAX) {
-<<<<<<< HEAD
                 QuicTraceLogError(FN_tls_openssl_INVALID_NEGOTIATED_ALPN_LENGTH, "[ tls][%p][%c] Invalid negotiated ALPN length.",
-=======
-                QuicTraceLogError("[ tls][%p][%c] Invalid negotiated ALPN length.",
->>>>>>> 3a9cc14f
                     TlsContext, GetTlsIdentifier(TlsContext));
                 TlsContext->ResultFlags |= QUIC_TLS_RESULT_ERROR;
                 goto Exit;
@@ -1365,22 +1310,14 @@
                     (uint8_t)NegotiatedAlpnLength,
                     NegotiatedAlpn);
             if (TlsContext->State->NegotiatedAlpn == NULL) {
-<<<<<<< HEAD
                 QuicTraceLogError(FN_tls_openssl_FAILED_MATCHING_ALPN, "[ tls][%p][%c] Failed to find a matching ALPN",
-=======
-                QuicTraceLogError("[ tls][%p][%c] Failed to find a matching ALPN",
->>>>>>> 3a9cc14f
                     TlsContext, GetTlsIdentifier(TlsContext));
                 TlsContext->ResultFlags |= QUIC_TLS_RESULT_ERROR;
                 goto Exit;
             }
         }
 
-<<<<<<< HEAD
         QuicTraceLogInfo(FN_tls_openssl7cddfd039b47ef0bf60bfb2adb708d5e, "[ tls][%p][%c] Handshake complete.", TlsContext, GetTlsIdentifier(TlsContext));
-=======
-        QuicTraceLogInfo("[ tls][%p][%c] Handshake complete.", TlsContext, GetTlsIdentifier(TlsContext));
->>>>>>> 3a9cc14f
         State->HandshakeComplete = TRUE;
         TlsContext->ResultFlags |= QUIC_TLS_RESULT_COMPLETE;
 
